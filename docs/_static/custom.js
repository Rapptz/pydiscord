--- conflicted
+++ resolved
@@ -1,60 +1,10 @@
-<<<<<<< HEAD
-var activeModal = null;
-var settings;
+'use-strict';
 
-
-$(document).ready(function () {
-  var sections = $('div.section');
-  settings = document.querySelector('div#settings.modal');
-
-  var activeLink = null;
-  var bottomHeightThreshold = $(document).height() - 30;
-
-  $(window).scroll(function (event) {
-    var distanceFromTop = $(this).scrollTop();
-    var currentSection = null;
-
-    if (distanceFromTop + window.innerHeight > bottomHeightThreshold) {
-      currentSection = $(sections[sections.length - 1]);
-    }
-    else {
-      sections.each(function () {
-        var section = $(this);
-        if (section.offset().top - 1 < distanceFromTop) {
-          currentSection = section;
-        }
-      });
-    }
-
-    if (activeLink) {
-      activeLink.parent().removeClass('active');
-    }
-
-    if (currentSection) {
-      activeLink = $('.sphinxsidebar a[href="#' + currentSection.attr('id') + '"]');
-      activeLink.parent().addClass('active');
-    }
-=======
-'use-strict';
->>>>>>> 1e471b64
-
+let activeModal = null;
 let activeLink = null;
 let bottomHeightThreshold, sections;
+let settings;
 
-document.addEventListener('DOMContentLoaded', () => {
-  bottomHeightThreshold = document.documentElement.scrollHeight - 30;
-  sections = document.querySelectorAll('div.section');
-
-  const tables = document.querySelectorAll('.py-attribute-table[data-move-to-id]');
-  tables.forEach(table => {
-    let element = document.getElementById(table.getAttribute('data-move-to-id'));
-    let parent = element.parentNode;
-    // insert ourselves after the element
-    parent.insertBefore(table, element.nextSibling);
-  });
-});
-
-<<<<<<< HEAD
 function closeModal(modal) {
   activeModal = null;
   modal.style.display = 'none';
@@ -69,12 +19,20 @@
   modal.style.removeProperty('display');
 }
 
-document.addEventListener('keydown', (event) => {
-  if (event.keyCode == 27 && activeModal) {
-    closeModal(activeModal);
-  }
-})
-=======
+document.addEventListener('DOMContentLoaded', () => {
+  bottomHeightThreshold = document.documentElement.scrollHeight - 30;
+  sections = document.querySelectorAll('div.section');
+  settings = document.querySelector('div#settings.modal')
+
+  const tables = document.querySelectorAll('.py-attribute-table[data-move-to-id]');
+  tables.forEach(table => {
+    let element = document.getElementById(table.getAttribute('data-move-to-id'));
+    let parent = element.parentNode;
+    // insert ourselves after the element
+    parent.insertBefore(table, element.nextSibling);
+  });
+});
+
 window.addEventListener('scroll', () => {
   let currentSection = null;
 
@@ -84,7 +42,7 @@
   else {
     sections.forEach(section => {
       let rect = section.getBoundingClientRect();
-      if (rect.top + document.body.scrollTop - 1 < window.scrollY) {
+      if (rect.top + document.body.offsetTop < 1) {
         currentSection = section;
       }
     });
@@ -96,8 +54,14 @@
 
   if (currentSection) {
     activeLink = document.querySelector(`.sphinxsidebar a[href="#${currentSection.id}"]`);
-    activeLink.parentElement.classList.add('active');
+    if (activeLink) {
+      activeLink.parentElement.classList.add('active');
+    }
   }
+});
 
-});
->>>>>>> 1e471b64
+document.addEventListener('keydown', (event) => {
+  if (event.keyCode == 27 && activeModal) {
+    closeModal(activeModal);
+  }
+})