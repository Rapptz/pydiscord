--- conflicted
+++ resolved
@@ -60,7 +60,6 @@
     @commands.group(invoke_without_command=True)
     async def afk(self, ctx, *, reason: str):
         """
-<<<<<<< HEAD
         Set your afk status
         """
         u_id = ctx.author.id
@@ -75,28 +74,14 @@
 
     # Subcommand for the group
     @afk.command(name='user')
-=======
-        # This command uses the random stdlib to generate a number
-        rating = self.get_rating(ctx.author.name)
-        await ctx.send('{} is `{}%` cool.'.format(ctx.author.mention, rating))
-
-    # Subcommand for the group:
-    @rate.command(name='user')
->>>>>>> 37d92d6d
     async def _user(self, ctx, *, user: discord.User = None):
         """Check a user's afk status"""
         if not user:
-<<<<<<< HEAD
             return await ctx.send("I need a user to check the afk status")
         afk = self.afk.get(user.id)
         if afk:
             return await ctx.send(f"{user.name} is afk with reason `{afk}`")
         return await ctx.send(f'{user.name} is currently not afk')
-=======
-            return await ctx.send('I need a user to rate.')
-        rating = self.get_rating(user.name)
-        await ctx.send('I have given {} a rating of `{}%`.'.format(user.mention, rating))
->>>>>>> 37d92d6d
 
     # Listening to events within a cog requires the `commands.Cog.listener` decorator.
     # Note that `self` has to be passed for these as well.
