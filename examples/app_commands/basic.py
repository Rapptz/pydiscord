--- conflicted
+++ resolved
@@ -1,3 +1,5 @@
+from typing import Optional
+
 import discord
 from discord import app_commands
 from discord.ext import commands
@@ -43,13 +45,8 @@
     """Adds two numbers together."""
     await interaction.response.send_message(f'{first_value} + {second_value} = {first_value + second_value}')
 
-<<<<<<< HEAD
-
-# To make an argument optional, you can make it a default argument
-=======
 # To make an argument optional, you can either give it a supported default argument
 # or you can mark it as Optional from the typing library. This example does both.
->>>>>>> 8a3f91f2
 @bot.tree.command()
 @app_commands.describe(member='The member you want to get the joined date from, defaults to the user who uses the command')
 async def joined(interaction: discord.Interaction, member: Optional[discord.Member] = None):
