"""
The MIT License (MIT)

Copyright (c) 2015-present Rapptz

Permission is hereby granted, free of charge, to any person obtaining a
copy of this software and associated documentation files (the "Software"),
to deal in the Software without restriction, including without limitation
the rights to use, copy, modify, merge, publish, distribute, sublicense,
and/or sell copies of the Software, and to permit persons to whom the
Software is furnished to do so, subject to the following conditions:

The above copyright notice and this permission notice shall be included in
all copies or substantial portions of the Software.

THE SOFTWARE IS PROVIDED "AS IS", WITHOUT WARRANTY OF ANY KIND, EXPRESS
OR IMPLIED, INCLUDING BUT NOT LIMITED TO THE WARRANTIES OF MERCHANTABILITY,
FITNESS FOR A PARTICULAR PURPOSE AND NONINFRINGEMENT. IN NO EVENT SHALL THE
AUTHORS OR COPYRIGHT HOLDERS BE LIABLE FOR ANY CLAIM, DAMAGES OR OTHER
LIABILITY, WHETHER IN AN ACTION OF CONTRACT, TORT OR OTHERWISE, ARISING
FROM, OUT OF OR IN CONNECTION WITH THE SOFTWARE OR THE USE OR OTHER
DEALINGS IN THE SOFTWARE.
"""

import asyncio
import datetime
import aiohttp
import discord
import inspect
import logging
import sys
import traceback

from collections.abc import Sequence
from discord.backoff import ExponentialBackoff

log = logging.getLogger(__name__)

__all__ = (
    'loop',
)

class SleepHandle:
    __slots__ = ('future', 'loop', 'handle')

    def __init__(self, dt, *, loop):
        self.loop = loop
        self.future = future = loop.create_future()
        relative_delta = discord.utils.compute_timedelta(dt)
        self.handle = loop.call_later(relative_delta, future.set_result, True)

    def recalculate(self, dt):
        self.handle.cancel()
        relative_delta = discord.utils.compute_timedelta(dt)
        self.handle = self.loop.call_later(relative_delta, self.future.set_result, True)

    def wait(self):
        return self.future

    def done(self):
        return self.future.done()

    def cancel(self):
        self.handle.cancel()
        self.future.cancel()


class Loop:
    """A background task helper that abstracts the loop and reconnection logic for you.

    The main interface to create this is through :func:`loop`.
    """
    def __init__(self, coro, seconds, hours, minutes, time, count, reconnect, loop):
        self.coro = coro
        self.reconnect = reconnect
        self.loop = loop
        self.count = count
        self._current_loop = 0
        self._handle = None
        self._task = None
        self._injected = None
        self._valid_exception = (
            OSError,
            discord.GatewayNotFound,
            discord.ConnectionClosed,
            aiohttp.ClientError,
            asyncio.TimeoutError,
        )

        self._before_loop = None
        self._after_loop = None
        self._is_being_cancelled = False
        self._has_failed = False
        self._stop_next_iteration = False

        if self.count is not None and self.count <= 0:
            raise ValueError('count must be greater than 0 or None.')

        self.change_interval(seconds=seconds, minutes=minutes, hours=hours, time=time)
        self._last_iteration_failed = False
        self._last_iteration = None
        self._next_iteration = None

        if not inspect.iscoroutinefunction(self.coro):
            raise TypeError(f'Expected coroutine function, not {type(self.coro).__name__!r}.')

    async def _call_loop_function(self, name, *args, **kwargs):
        coro = getattr(self, '_' + name)
        if coro is None:
            return

        if self._injected is not None:
            await coro(self._injected, *args, **kwargs)
        else:
            await coro(*args, **kwargs)

    def _try_sleep_until(self, dt):
        self._handle = SleepHandle(dt=dt, loop=self.loop)
        return self._handle.wait()

    async def _loop(self, *args, **kwargs):
        backoff = ExponentialBackoff()
        await self._call_loop_function('before_loop')
        sleep_until = discord.utils.sleep_until
        self._last_iteration_failed = False
        if self._time is not None:
            # the time index should be prepared every time the internal loop is started
            self._prepare_time_index()
            self._next_iteration = self._get_next_sleep_time()
        else:
            self._next_iteration = datetime.datetime.now(datetime.timezone.utc)
        try:
            await self._try_sleep_until(self._next_iteration)
            while True:
                if not self._last_iteration_failed:
                    self._last_iteration = self._next_iteration
                    self._next_iteration = self._get_next_sleep_time()
                try:
                    await self.coro(*args, **kwargs)
                    self._last_iteration_failed = False
                except self._valid_exception:
                    self._last_iteration_failed = True
                    if not self.reconnect:
                        raise
                    await asyncio.sleep(backoff.delay())
                else:
                    await sleep_until(self._next_iteration)
                    
                    if self._stop_next_iteration:
                        return

                    now = datetime.datetime.now(datetime.timezone.utc)
                    if now > self._next_iteration:
                        self._prepare_time_index(now)
                        self._next_iteration = now

                    self._current_loop += 1
                    if self._current_loop == self.count:
                        break
<<<<<<< HEAD

                    await self._try_sleep_until(self._next_iteration)
=======
>>>>>>> f6fcffba
        except asyncio.CancelledError:
            self._is_being_cancelled = True
            raise
        except Exception as exc:
            self._has_failed = True
            await self._call_loop_function('error', exc)
            raise exc
        finally:
            await self._call_loop_function('after_loop')
            self._handle.cancel()
            self._is_being_cancelled = False
            self._current_loop = 0
            self._stop_next_iteration = False
            self._has_failed = False

    def __get__(self, obj, objtype):
        if obj is None:
            return self

        copy = Loop(
            self.coro, 
            seconds=self._seconds, 
            hours=self._hours, 
            minutes=self._minutes,
            count=self.count,
            time=self._time, 
            reconnect=self.reconnect, 
            loop=self.loop,
        )
        copy._injected = obj
        copy._before_loop = self._before_loop
        copy._after_loop = self._after_loop
        copy._error = self._error
        setattr(obj, self.coro.__name__, copy)
        return copy

    @property
    def seconds(self):
        """Optional[:class:`float`]: Read-only value for the number of seconds
        between each iteration. ``None`` if an explicit ``time`` value was passed instead.

        .. versionadded:: 2.0
        """
        return self._seconds
    
    @property
    def minutes(self):
        """Optional[:class:`float`]: Read-only value for the number of minutes
        between each iteration. ``None`` if an explicit ``time`` value was passed instead.

        .. versionadded:: 2.0
        """
        return self._minutes
    
    @property
    def hours(self):
        """Optional[:class:`float`]: Read-only value for the number of hours
        between each iteration. ``None`` if an explicit ``time`` value was passed instead.

        .. versionadded:: 2.0
        """
        return self._hours

    @property
    def time(self):
        """Optional[List[:class:`datetime.time`]]: Read-only list for the exact times this loop runs at.
        ``None`` if relative times were passed instead.

        .. versionadded:: 2.0
        """
        if self._time is not None:
            return self._time.copy()

    @property
    def current_loop(self):
        """:class:`int`: The current iteration of the loop."""
        return self._current_loop

    @property
    def next_iteration(self):
        """Optional[:class:`datetime.datetime`]: When the next iteration of the loop will occur.

        .. versionadded:: 1.3
        """
        if self._task is None:
            return None
        elif self._task and self._task.done() or self._stop_next_iteration:
            return None
        return self._next_iteration

    async def __call__(self, *args, **kwargs):
        r"""|coro|

        Calls the internal callback that the task holds.

        .. versionadded:: 1.6

        Parameters
        ------------
        \*args
            The arguments to use.
        \*\*kwargs
            The keyword arguments to use.
        """

        if self._injected is not None:
            args = (self._injected, *args)

        return await self.coro(*args, **kwargs)

    def start(self, *args, **kwargs):
        r"""Starts the internal task in the event loop.

        Parameters
        ------------
        \*args
            The arguments to use.
        \*\*kwargs
            The keyword arguments to use.

        Raises
        --------
        RuntimeError
            A task has already been launched and is running.

        Returns
        ---------
        :class:`asyncio.Task`
            The task that has been created.
        """

        if self._task is not None and not self._task.done():
            raise RuntimeError('Task is already launched and is not completed.')

        if self._injected is not None:
            args = (self._injected, *args)

        if self.loop is None:
            self.loop = asyncio.get_event_loop()

        self._task = self.loop.create_task(self._loop(*args, **kwargs))
        return self._task

    def stop(self):
        r"""Gracefully stops the task from running.

        Unlike :meth:`cancel`\, this allows the task to finish its
        current iteration before gracefully exiting.

        .. note::

            If the internal function raises an error that can be
            handled before finishing then it will retry until
            it succeeds.

            If this is undesirable, either remove the error handling
            before stopping via :meth:`clear_exception_types` or
            use :meth:`cancel` instead.

        .. versionadded:: 1.2
        """
        if self._task and not self._task.done():
            self._stop_next_iteration = True

    def _can_be_cancelled(self):
        return not self._is_being_cancelled and self._task and not self._task.done()

    def cancel(self):
        """Cancels the internal task, if it is running."""
        if self._can_be_cancelled():
            self._task.cancel()

    def restart(self, *args, **kwargs):
        r"""A convenience method to restart the internal task.

        .. note::

            Due to the way this function works, the task is not
            returned like :meth:`start`.

        Parameters
        ------------
        \*args
            The arguments to to use.
        \*\*kwargs
            The keyword arguments to use.
        """

        def restart_when_over(fut, *, args=args, kwargs=kwargs):
            self._task.remove_done_callback(restart_when_over)
            self.start(*args, **kwargs)

        if self._can_be_cancelled():
            self._task.add_done_callback(restart_when_over)
            self._task.cancel()

    def add_exception_type(self, *exceptions):
        r"""Adds exception types to be handled during the reconnect logic.

        By default the exception types handled are those handled by
        :meth:`discord.Client.connect`\, which includes a lot of internet disconnection
        errors.

        This function is useful if you're interacting with a 3rd party library that
        raises its own set of exceptions.

        Parameters
        ------------
        \*exceptions: Type[:class:`BaseException`]
            An argument list of exception classes to handle.

        Raises
        --------
        TypeError
            An exception passed is either not a class or not inherited from :class:`BaseException`.
        """

        for exc in exceptions:
            if not inspect.isclass(exc):
                raise TypeError(f'{exc!r} must be a class.')
            if not issubclass(exc, BaseException):
                raise TypeError(f'{exc!r} must inherit from BaseException.')

        self._valid_exception = (*self._valid_exception, *exceptions)

    def clear_exception_types(self):
        """Removes all exception types that are handled.

        .. note::

            This operation obviously cannot be undone!
        """
        self._valid_exception = tuple()

    def remove_exception_type(self, *exceptions):
        r"""Removes exception types from being handled during the reconnect logic.

        Parameters
        ------------
        \*exceptions: Type[:class:`BaseException`]
            An argument list of exception classes to handle.

        Returns
        ---------
        :class:`bool`
            Whether all exceptions were successfully removed.
        """
        old_length = len(self._valid_exception)
        self._valid_exception = tuple(x for x in self._valid_exception if x not in exceptions)
        return len(self._valid_exception) == old_length - len(exceptions)

    def get_task(self):
        """Optional[:class:`asyncio.Task`]: Fetches the internal task or ``None`` if there isn't one running."""
        return self._task

    def is_being_cancelled(self):
        """Whether the task is being cancelled."""
        return self._is_being_cancelled

    def failed(self):
        """:class:`bool`: Whether the internal task has failed.

        .. versionadded:: 1.2
        """
        return self._has_failed

    def is_running(self):
        """:class:`bool`: Check if the task is currently running.

        .. versionadded:: 1.4
        """
        return not bool(self._task.done()) if self._task else False

    async def _error(self, *args):
        exception = args[-1]
        print(f'Unhandled exception in internal background task {self.coro.__name__!r}.', file=sys.stderr)
        traceback.print_exception(type(exception), exception, exception.__traceback__, file=sys.stderr)

    def before_loop(self, coro):
        """A decorator that registers a coroutine to be called before the loop starts running.

        This is useful if you want to wait for some bot state before the loop starts,
        such as :meth:`discord.Client.wait_until_ready`.

        The coroutine must take no arguments (except ``self`` in a class context).

        Parameters
        ------------
        coro: :ref:`coroutine <coroutine>`
            The coroutine to register before the loop runs.

        Raises
        -------
        TypeError
            The function was not a coroutine.
        """

        if not inspect.iscoroutinefunction(coro):
            raise TypeError(f'Expected coroutine function, received {coro.__class__.__name__!r}.')

        self._before_loop = coro
        return coro

    def after_loop(self, coro):
        """A decorator that register a coroutine to be called after the loop finished running.

        The coroutine must take no arguments (except ``self`` in a class context).

        .. note::

            This coroutine is called even during cancellation. If it is desirable
            to tell apart whether something was cancelled or not, check to see
            whether :meth:`is_being_cancelled` is ``True`` or not.

        Parameters
        ------------
        coro: :ref:`coroutine <coroutine>`
            The coroutine to register after the loop finishes.

        Raises
        -------
        TypeError
            The function was not a coroutine.
        """

        if not inspect.iscoroutinefunction(coro):
            raise TypeError(f'Expected coroutine function, received {coro.__class__.__name__!r}.')

        self._after_loop = coro
        return coro

    def error(self, coro):
        """A decorator that registers a coroutine to be called if the task encounters an unhandled exception.

        The coroutine must take only one argument the exception raised (except ``self`` in a class context).

        By default this prints to :data:`sys.stderr` however it could be
        overridden to have a different implementation.

        .. versionadded:: 1.4

        Parameters
        ------------
        coro: :ref:`coroutine <coroutine>`
            The coroutine to register in the event of an unhandled exception.

        Raises
        -------
        TypeError
            The function was not a coroutine.
        """
        if not inspect.iscoroutinefunction(coro):
            raise TypeError(f'Expected coroutine function, received {coro.__class__.__name__!r}.')

        self._error = coro
        return coro

    def _get_next_sleep_time(self):
        if self._sleep is not None:
            return self._last_iteration + datetime.timedelta(seconds=self._sleep)

        if self._time_index >= len(self._time):
            self._time_index = 0
            if self._current_loop == 0:
                # if we're at the last index on the first iteration, we need to sleep until tomorrow
                return datetime.datetime.combine(datetime.datetime.now(datetime.timezone.utc) + datetime.timedelta(days=1), self._time[0])

        next_time = self._time[self._time_index]

        if self._current_loop == 0:
            self._time_index += 1
            return datetime.datetime.combine(datetime.datetime.now(datetime.timezone.utc), next_time)

        next_date = self._last_iteration
        if self._time_index == 0:
            # we can assume that the earliest time should be scheduled for "tomorrow"
            next_date += datetime.timedelta(days=1)

        self._time_index += 1
        return datetime.datetime.combine(next_date, next_time)

    def _prepare_time_index(self, now=None):
        # now kwarg should be a datetime.datetime representing the time "now"
        # to calculate the next time index from

        # pre-condition: self._time is set
        time_now = (now or datetime.datetime.now(datetime.timezone.utc).replace(microsecond=0)).timetz()
        for idx, time in enumerate(self._time):
            if time >= time_now:
                self._time_index = idx
                break
        else:
            self._time_index = 0

    def _get_time_parameter(self, time, *, inst=isinstance, dt=datetime.time, utc=datetime.timezone.utc):
        if inst(time, dt):
            ret = time if time.tzinfo is not None else time.replace(tzinfo=utc)
            return [ret]
        if not inst(time, Sequence):
            raise TypeError(f'Expected datetime.time or a sequence of datetime.time for ``time``, received {type(time)!r} instead.')
        if not time:
            raise ValueError('time parameter must not be an empty sequence.')

        ret = []
        for index, t in enumerate(time):
            if not inst(t, dt):
                raise TypeError(f'Expected a sequence of {dt!r} for ``time``, received {type(t).__name__!r} at index {index} instead.')
            ret.append(t if t.tzinfo is not None else t.replace(tzinfo=utc))

        ret = sorted(set(ret)) # de-dupe and sort times
        return ret

    def change_interval(self, *, seconds=0, minutes=0, hours=0, time=None):
        """Changes the interval for the sleep time.

        .. versionadded:: 1.2

        Parameters
        ------------
        seconds: :class:`float`
            The number of seconds between every iteration.
        minutes: :class:`float`
            The number of minutes between every iteration.
        hours: :class:`float`
            The number of hours between every iteration.
        time: Union[:class:`datetime.time`, Sequence[:class:`datetime.time`]]
            The exact times to run this loop at. Either a non-empty list or a single
            value of :class:`datetime.time` should be passed.
            This cannot be used in conjunction with the relative time parameters.

            .. versionadded:: 2.0

            .. note::

                Duplicate times will be ignored, and only run once.

        Raises
        -------
        ValueError
            An invalid value was given.
        TypeError
            An invalid value for the ``time`` parameter was passed, or the
            ``time`` parameter was passed in conjunction with relative time parameters.
        """

        if time is None:
            sleep = seconds + (minutes * 60.0) + (hours * 3600.0)
            if sleep < 0:
                raise ValueError('Total number of seconds cannot be less than zero.')

            self._sleep = sleep
            self._seconds = float(seconds)
            self._hours = float(hours)
            self._minutes = float(minutes)
            self._time = None
        else:
            if any((seconds, minutes, hours)):
                raise TypeError('Cannot mix explicit time with relative time')
            self._time = self._get_time_parameter(time)
            self._sleep = self._seconds = self._minutes = self._hours = None

        if self.is_running():
            if self._time is not None:
                # prepare the next time index starting from after the last iteration
                self._prepare_time_index(now=self._last_iteration)

            self._next_iteration = self._get_next_sleep_time()
            if not self._handle.done():
                # the loop is sleeping, recalculate based on new interval
                self._handle.recalculate(self._next_iteration)


def loop(*, seconds=0, minutes=0, hours=0, count=None, time=None, reconnect=True, loop=None):
    """A decorator that schedules a task in the background for you with
    optional reconnect logic. The decorator returns a :class:`Loop`.

    Parameters
    ------------
    seconds: :class:`float`
        The number of seconds between every iteration.
    minutes: :class:`float`
        The number of minutes between every iteration.
    hours: :class:`float`
        The number of hours between every iteration.
    time: Union[:class:`datetime.time`, Sequence[:class:`datetime.time`]]
        The exact times to run this loop at. Either a non-empty list or a single
        value of :class:`datetime.time` should be passed. Timezones are supported.
        If no timezone is given for the times, it is assumed to represent UTC time. 

        This cannot be used in conjunction with the relative time parameters.

        .. note::

            Duplicate times will be ignored, and only run once.

        .. versionadded:: 2.0

    count: Optional[:class:`int`]
        The number of loops to do, ``None`` if it should be an
        infinite loop.
    reconnect: :class:`bool`
        Whether to handle errors and restart the task
        using an exponential back-off algorithm similar to the
        one used in :meth:`discord.Client.connect`.
    loop: :class:`asyncio.AbstractEventLoop`
        The loop to use to register the task, if not given
        defaults to :func:`asyncio.get_event_loop`.

    Raises
    --------
    ValueError
        An invalid value was given.
    TypeError
        The function was not a coroutine, an invalid value for the ``time`` parameter was passed,
        or ``time`` parameter was passed in conjunction with relative time parameters.
    """
    def decorator(func):
        kwargs = {
            'seconds': seconds,
            'minutes': minutes,
            'hours': hours,
            'count': count,
            'time': time,
            'reconnect': reconnect,
            'loop': loop
        }
        return Loop(func, **kwargs)
    return decorator<|MERGE_RESOLUTION|>--- conflicted
+++ resolved
@@ -144,7 +144,7 @@
                         raise
                     await asyncio.sleep(backoff.delay())
                 else:
-                    await sleep_until(self._next_iteration)
+                    await self._try_sleep_until(self._next_iteration)
                     
                     if self._stop_next_iteration:
                         return
@@ -157,11 +157,7 @@
                     self._current_loop += 1
                     if self._current_loop == self.count:
                         break
-<<<<<<< HEAD
-
-                    await self._try_sleep_until(self._next_iteration)
-=======
->>>>>>> f6fcffba
+
         except asyncio.CancelledError:
             self._is_being_cancelled = True
             raise
