--- conflicted
+++ resolved
@@ -1076,15 +1076,9 @@
                 else:
                     result.append(f'[{name}...]')
             elif greedy:
-<<<<<<< HEAD
                 result.append('[%s]...' % name)
             elif optional:
                 result.append('[%s]' % name)
-=======
-                result.append(f'[{name}]...')
-            elif self._is_typing_optional(param.annotation):
-                result.append(f'[{name}]')
->>>>>>> 1952060e
             else:
                 result.append(f'<{name}>')
 
