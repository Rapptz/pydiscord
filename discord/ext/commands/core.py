--- conflicted
+++ resolved
@@ -1042,10 +1042,7 @@
 
         result = []
         for name, param in params.items():
-<<<<<<< HEAD
             greedy = isinstance(param.annotation, converters.Greedy)
-=======
-            greedy = isinstance(param.annotation, converters._Greedy)
             optional = False  # postpone evaluation of if it's an optional argument
 
             # for typing.Literal[...], typing.Optional[typing.Literal[...]], and Greedy[typing.Literal[...]], the
@@ -1062,8 +1059,6 @@
             if origin is typing.Literal:
                 name = '|'.join(f'"{v}"' if isinstance(v, str) else str(v)
                                 for v in self._flattened_typing_literal_args(annotation))
->>>>>>> 4fee6325
-
             if param.default is not param.empty:
                 # We don't want None or '' to trigger the [name=value] case and instead it should
                 # do [name] since [name=None] or [name=] are not exactly useful for the user.
