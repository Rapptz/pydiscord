--- conflicted
+++ resolved
@@ -214,13 +214,8 @@
         return fmt.format(self)
 
 
-<<<<<<< HEAD
-def _not_overriden(f: FuncT) -> FuncT:
-    f.__help_command_not_overriden__ = True
-=======
-def _not_overridden(f):
+def _not_overridden(f: FuncT) -> FuncT:
     f.__help_command_not_overridden__ = True
->>>>>>> f4ca36ec
     return f
 
 
@@ -697,13 +692,8 @@
         destination = self.get_destination()
         await destination.send(error)
 
-<<<<<<< HEAD
-    @_not_overriden
+    @_not_overridden
     async def on_help_command_error(self, ctx: Context[BotT], error: CommandError) -> None:
-=======
-    @_not_overridden
-    async def on_help_command_error(self, ctx, error):
->>>>>>> f4ca36ec
         """|coro|
 
         The help command's error handler, as specified by :ref:`ext_commands_error_handler`.
