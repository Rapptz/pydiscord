--- conflicted
+++ resolved
@@ -448,7 +448,6 @@
         self.argument: str = argument
         super().__init__(f'Couldn\'t convert "{argument}" to PartialEmoji.')
 
-<<<<<<< HEAD
 class FormattedDatetimeConversionFailure(BadArgument):
     """Exception raised when the timestamp provided does not match the correct
     format.
@@ -463,7 +462,6 @@
     def __init__(self, argument):
         self.argument = argument
         super().__init__(f'Timestamp "{argument}" wasn\'t formatted correctly.')
-=======
 class GuildStickerNotFound(BadArgument):
     """Exception raised when the bot can not find the sticker.
 
@@ -479,7 +477,6 @@
     def __init__(self, argument: str) -> None:
         self.argument: str = argument
         super().__init__(f'Sticker "{argument}" not found.')
->>>>>>> 489e5f32
 
 class BadBoolArgument(BadArgument):
     """Exception raised when a boolean argument was not convertable.
