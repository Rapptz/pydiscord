--- conflicted
+++ resolved
@@ -1428,7 +1428,48 @@
     return delimiter.join(seq[:-1]) + f' {final} {seq[-1]}'
 
 
-<<<<<<< HEAD
+if _HAS_ZSTD:
+
+    class _ZstdDecompressionContext:
+        __slots__ = ('context',)
+
+        COMPRESSION_TYPE: str = 'zstd-stream'
+
+        def __init__(self) -> None:
+            decompressor = zstandard.ZstdDecompressor()
+            self.context = decompressor.decompressobj()
+
+        def decompress(self, data: bytes, /) -> str | None:
+            # Each WS message is a complete gateway message
+            return self.context.decompress(data).decode('utf-8')
+
+    _ActiveDecompressionContext: Type[_DecompressionContext] = _ZstdDecompressionContext
+else:
+
+    class _ZlibDecompressionContext:
+        __slots__ = ('context', 'buffer')
+
+        COMPRESSION_TYPE: str = 'zlib-stream'
+
+        def __init__(self) -> None:
+            self.buffer: bytearray = bytearray()
+            self.context = zlib.decompressobj()
+
+        def decompress(self, data: bytes, /) -> str | None:
+            self.buffer.extend(data)
+
+            # Check whether ending is Z_SYNC_FLUSH
+            if len(data) < 4 or data[-4:] != b'\x00\x00\xff\xff':
+                return
+
+            msg = self.context.decompress(self.buffer)
+            self.buffer = bytearray()
+
+            return msg.decode('utf-8')
+
+    _ActiveDecompressionContext: Type[_DecompressionContext] = _ZlibDecompressionContext
+
+
 def _format_call_duration(duration: datetime.timedelta) -> str:
     seconds = duration.total_seconds()
 
@@ -1478,46 +1519,4 @@
         else:
             formatted = f"{years} years"
 
-    return formatted
-=======
-if _HAS_ZSTD:
-
-    class _ZstdDecompressionContext:
-        __slots__ = ('context',)
-
-        COMPRESSION_TYPE: str = 'zstd-stream'
-
-        def __init__(self) -> None:
-            decompressor = zstandard.ZstdDecompressor()
-            self.context = decompressor.decompressobj()
-
-        def decompress(self, data: bytes, /) -> str | None:
-            # Each WS message is a complete gateway message
-            return self.context.decompress(data).decode('utf-8')
-
-    _ActiveDecompressionContext: Type[_DecompressionContext] = _ZstdDecompressionContext
-else:
-
-    class _ZlibDecompressionContext:
-        __slots__ = ('context', 'buffer')
-
-        COMPRESSION_TYPE: str = 'zlib-stream'
-
-        def __init__(self) -> None:
-            self.buffer: bytearray = bytearray()
-            self.context = zlib.decompressobj()
-
-        def decompress(self, data: bytes, /) -> str | None:
-            self.buffer.extend(data)
-
-            # Check whether ending is Z_SYNC_FLUSH
-            if len(data) < 4 or data[-4:] != b'\x00\x00\xff\xff':
-                return
-
-            msg = self.context.decompress(self.buffer)
-            self.buffer = bytearray()
-
-            return msg.decode('utf-8')
-
-    _ActiveDecompressionContext: Type[_DecompressionContext] = _ZlibDecompressionContext
->>>>>>> 9d7c2535
+    return formatted