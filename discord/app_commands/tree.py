"""
The MIT License (MIT)

Copyright (c) 2015-present Rapptz

Permission is hereby granted, free of charge, to any person obtaining a
copy of this software and associated documentation files (the "Software"),
to deal in the Software without restriction, including without limitation
the rights to use, copy, modify, merge, publish, distribute, sublicense,
and/or sell copies of the Software, and to permit persons to whom the
Software is furnished to do so, subject to the following conditions:

The above copyright notice and this permission notice shall be included in
all copies or substantial portions of the Software.

THE SOFTWARE IS PROVIDED "AS IS", WITHOUT WARRANTY OF ANY KIND, EXPRESS
OR IMPLIED, INCLUDING BUT NOT LIMITED TO THE WARRANTIES OF MERCHANTABILITY,
FITNESS FOR A PARTICULAR PURPOSE AND NONINFRINGEMENT. IN NO EVENT SHALL THE
AUTHORS OR COPYRIGHT HOLDERS BE LIABLE FOR ANY CLAIM, DAMAGES OR OTHER
LIABILITY, WHETHER IN AN ACTION OF CONTRACT, TORT OR OTHERWISE, ARISING
FROM, OUT OF OR IN CONNECTION WITH THE SOFTWARE OR THE USE OR OTHER
DEALINGS IN THE SOFTWARE.
"""

from __future__ import annotations
import inspect
import sys
import traceback
<<<<<<< HEAD

from typing import (
    Any,
    TYPE_CHECKING,
    Callable,
    Dict,
    Generic,
    List,
    Literal,
    Optional,
    Set,
    Tuple,
    TypeVar,
    Union,
    overload,
)
=======
from typing import Any, Callable, Dict, Generic, List, Literal, Optional, TYPE_CHECKING, Set, Tuple, TypeVar, Union, overload
from collections import Counter
>>>>>>> 5e909717


from .namespace import Namespace, ResolveKey
from .models import AppCommand
from .commands import Command, ContextMenu, Group, _shorten
from .errors import (
    AppCommandError,
    CommandAlreadyRegistered,
    CommandNotFound,
    CommandSignatureMismatch,
)
from ..errors import ClientException
from ..enums import AppCommandType, InteractionType
from ..utils import MISSING, _get_as_snowflake, _is_submodule

if TYPE_CHECKING:
    from ..types.interactions import ApplicationCommandInteractionData, ApplicationCommandInteractionDataOption
    from ..interactions import Interaction
    from ..client import Client
    from ..abc import Snowflake
    from .commands import ContextMenuCallback, CommandCallback, P, T

__all__ = ('CommandTree',)

ClientT = TypeVar('ClientT', bound='Client')


def _retrieve_guild_ids(
    command: Any, guild: Optional[Snowflake] = MISSING, guilds: List[Snowflake] = MISSING
) -> Optional[Set[int]]:
    if guild is not MISSING and guilds is not MISSING:
        raise TypeError('cannot mix guild and guilds keyword arguments')

    # guilds=[] or guilds=[...]
    if guild is MISSING:
        # If no arguments are given then it should default to the ones
        # given to the guilds(...) decorator or None for global.
        if guilds is MISSING:
            return getattr(command, '_guild_ids', None)

        # guilds=[] is the same as global
        if len(guilds) == 0:
            return None

        return {g.id for g in guilds}

    # At this point it should be...
    # guild=None or guild=Object
    if guild is None:
        return None
    return {guild.id}


class CommandTree(Generic[ClientT]):
    """Represents a container that holds application command information.

    Parameters
    -----------
    client: :class:`~discord.Client`
        The client instance to get application command information from.
    """

    def __init__(self, client: ClientT):
        self.client: ClientT = client
        self._http = client.http
        self._state = client._connection

        if self._state._command_tree is not None:
            raise ClientException('This client already has an associated command tree.')

        self._state._command_tree = self
        self._guild_commands: Dict[int, Dict[str, Union[Command, Group]]] = {}
        self._global_commands: Dict[str, Union[Command, Group]] = {}
        # (name, guild_id, command_type): Command
        # The above two mappings can use this structure too but we need fast retrieval
        # by name and guild_id in the above case while here it isn't as important since
        # it's uncommon and N=5 anyway.
        self._context_menus: Dict[Tuple[str, Optional[int], int], ContextMenu] = {}

    async def fetch_commands(self, *, guild: Optional[Snowflake] = None) -> List[AppCommand]:
        """|coro|

        Fetches the application's current commands.

        If no guild is passed then global commands are fetched, otherwise
        the guild's commands are fetched instead.

        .. note::

            This includes context menu commands.

        Parameters
        -----------
        guild: Optional[:class:`~discord.abc.Snowflake`]
            The guild to fetch the commands from. If not passed then global commands
            are fetched instead.

        Raises
        -------
        HTTPException
            Fetching the commands failed.
        ClientException
            The application ID could not be found.

        Returns
        --------
        List[:class:`~discord.app_commands.AppCommand`]
            The application's commands.
        """
        if self.client.application_id is None:
            raise ClientException('Client does not have an application ID set')

        if guild is None:
            commands = await self._http.get_global_commands(self.client.application_id)
        else:
            commands = await self._http.get_guild_commands(self.client.application_id, guild.id)

        return [AppCommand(data=data, state=self._state) for data in commands]

    def copy_global_to(self, *, guild: Snowflake) -> None:
        """Copies all global commands to the specified guild.

        This method is mainly available for development purposes, as it allows you
        to copy your global commands over to a testing guild easily and prevent waiting
        an hour for the propagation.

        Note that this method will *override* pre-existing guild commands that would conflict.

        Parameters
        -----------
        guild: :class:`~discord.abc.Snowflake`
            The guild to copy the commands to.

        Raises
        --------
        ValueError
            The maximum number of commands was reached for that guild.
            This is currently 100 for slash commands and 5 for context menu commands.
        """

        try:
            mapping = self._guild_commands[guild.id].copy()
        except KeyError:
            mapping = {}

        mapping.update(self._global_commands)
        if len(mapping) > 100:
            raise ValueError('maximum number of slash commands exceeded (100)')

        ctx_menu: Dict[Tuple[str, Optional[int], int], ContextMenu] = {
            (name, guild.id, cmd_type): cmd
            for ((name, g, cmd_type), cmd) in self._context_menus.items()
            if g is None or g == guild.id
        }

        counter = Counter(cmd_type for _, _, cmd_type in ctx_menu)
        for cmd_type, count in counter.items():
            if count > 5:
                as_enum = AppCommandType(cmd_type)
                raise ValueError(f'maximum number of context menu commands exceeded (5) for type {as_enum!s}')

        self._context_menus.update(ctx_menu)
        self._guild_commands[guild.id] = mapping

    def add_command(
        self,
        command: Union[Command[Any, ..., Any], ContextMenu, Group],
        /,
        *,
        guild: Optional[Snowflake] = MISSING,
        guilds: List[Snowflake] = MISSING,
        override: bool = False,
    ) -> None:
        """Adds an application command to the tree.

        This only adds the command locally -- in order to sync the commands
        and enable them in the client, :meth:`sync` must be called.

        The root parent of the command is added regardless of the type passed.

        Parameters
        -----------
        command: Union[:class:`Command`, :class:`Group`]
            The application command or group to add.
        guild: Optional[:class:`~discord.abc.Snowflake`]
            The guild to add the command to. If not given then it
            becomes a global command instead.
        guilds: List[:class:`~discord.abc.Snowflake`]
            The list of guilds to add the command to. This cannot be mixed
            with the ``guild`` parameter. If no guilds are given at all
            then it becomes a global command instead.
        override: :class:`bool`
            Whether to override a command with the same name. If ``False``
            an exception is raised. Default is ``False``.

        Raises
        --------
        ~discord.app_commands.CommandAlreadyRegistered
            The command was already registered and no override was specified.
        TypeError
            The application command passed is not a valid application command.
            Or, ``guild`` and ``guilds`` were both given.
        ValueError
            The maximum number of commands was reached globally or for that guild.
            This is currently 100 for slash commands and 5 for context menu commands.
        """

        guild_ids = _retrieve_guild_ids(command, guild, guilds)
        if isinstance(command, ContextMenu):
            type = command.type.value
            name = command.name

            def _context_menu_add_helper(
                guild_id: Optional[int],
                data: Dict[Tuple[str, Optional[int], int], ContextMenu],
                name: str = name,
                type: int = type,
            ) -> None:
                key = (name, guild_id, type)
                found = key in self._context_menus
                if found and not override:
                    raise CommandAlreadyRegistered(name, guild_id)

                total = sum(1 for _, g, t in self._context_menus if g == guild_id and t == type)
                if total + found > 5:
                    raise ValueError('maximum number of context menu commands exceeded (5)')
                data[key] = command

            if guild_ids is None:
                _context_menu_add_helper(None, self._context_menus)
            else:
                current: Dict[Tuple[str, Optional[int], int], ContextMenu] = {}
                for guild_id in guild_ids:
                    _context_menu_add_helper(guild_id, current)

                # Update at the end in order to make sure the update is atomic.
                # An error during addition could end up making the context menu mapping
                # have a partial state
                self._context_menus.update(current)
            return
        elif not isinstance(command, (Command, Group)):
            raise TypeError(f'Expected a application command, received {command.__class__!r} instead')

        # todo: validate application command groups having children (required)

        root = command.root_parent or command
        name = root.name
        if guild_ids is not None:
            # Validate that the command can be added first, before actually
            # adding it into the mapping. This ensures atomicity.
            for guild_id in guild_ids:
                commands = self._guild_commands.get(guild_id, {})
                found = name in commands
                if found and not override:
                    raise CommandAlreadyRegistered(name, guild_id)
                if len(commands) + found > 100:
                    raise ValueError(f'maximum number of slash commands exceeded (100) for guild_id {guild_id}')

            # Actually add the command now that it has been verified to be okay.
            for guild_id in guild_ids:
                commands = self._guild_commands.setdefault(guild_id, {})
                commands[name] = root
        else:
            found = name in self._global_commands
            if found and not override:
                raise CommandAlreadyRegistered(name, None)
            if len(self._global_commands) + found > 100:
                raise ValueError('maximum number of global slash commands exceeded (100)')
            self._global_commands[name] = root

    @overload
    def remove_command(
        self,
        command: str,
        /,
        *,
        guild: Optional[Snowflake] = ...,
        type: Literal[AppCommandType.message, AppCommandType.user] = ...,
    ) -> Optional[ContextMenu]:
        ...

    @overload
    def remove_command(
        self,
        command: str,
        /,
        *,
        guild: Optional[Snowflake] = ...,
        type: Literal[AppCommandType.chat_input] = ...,
    ) -> Optional[Union[Command[Any, ..., Any], Group]]:
        ...

    @overload
    def remove_command(
        self,
        command: str,
        /,
        *,
        guild: Optional[Snowflake] = ...,
        type: AppCommandType = ...,
    ) -> Optional[Union[Command[Any, ..., Any], ContextMenu, Group]]:
        ...

    def remove_command(
        self,
        command: str,
        /,
        *,
        guild: Optional[Snowflake] = None,
        type: AppCommandType = AppCommandType.chat_input,
    ) -> Optional[Union[Command[Any, ..., Any], ContextMenu, Group]]:
        """Removes an application command from the tree.

        This only removes the command locally -- in order to sync the commands
        and remove them in the client, :meth:`sync` must be called.

        Parameters
        -----------
        command: :class:`str`
            The name of the root command to remove.
        guild: Optional[:class:`~discord.abc.Snowflake`]
            The guild to remove the command from. If not given then it
            removes a global command instead.
        type: :class:`~discord.AppCommandType`
            The type of command to remove. Defaults to :attr:`~discord.AppCommandType.chat_input`,
            i.e. slash commands.

        Returns
        ---------
        Optional[Union[:class:`Command`, :class:`ContextMenu`, :class:`Group`]]
            The application command that got removed.
            If nothing was removed then ``None`` is returned instead.
        """

        if type is AppCommandType.chat_input:
            if guild is None:
                return self._global_commands.pop(command, None)
            else:
                try:
                    commands = self._guild_commands[guild.id]
                except KeyError:
                    return None
                else:
                    return commands.pop(command, None)
        elif type in (AppCommandType.user, AppCommandType.message):
            guild_id = None if guild is None else guild.id
            key = (command, guild_id, type.value)
            return self._context_menus.pop(key, None)

    @overload
    def get_command(
        self,
        command: str,
        /,
        *,
        guild: Optional[Snowflake] = ...,
        type: Literal[AppCommandType.message, AppCommandType.user] = ...,
    ) -> Optional[ContextMenu]:
        ...

    @overload
    def get_command(
        self,
        command: str,
        /,
        *,
        guild: Optional[Snowflake] = ...,
        type: Literal[AppCommandType.chat_input] = ...,
    ) -> Optional[Union[Command[Any, ..., Any], Group]]:
        ...

    @overload
    def get_command(
        self,
        command: str,
        /,
        *,
        guild: Optional[Snowflake] = ...,
        type: AppCommandType = ...,
    ) -> Optional[Union[Command[Any, ..., Any], ContextMenu, Group]]:
        ...

    def get_command(
        self,
        command: str,
        /,
        *,
        guild: Optional[Snowflake] = None,
        type: AppCommandType = AppCommandType.chat_input,
    ) -> Optional[Union[Command[Any, ..., Any], ContextMenu, Group]]:
        """Gets a application command from the tree.

        Parameters
        -----------
        command: :class:`str`
            The name of the root command to get.
        guild: Optional[:class:`~discord.abc.Snowflake`]
            The guild to get the command from. If not given then it
            gets a global command instead.
        type: :class:`~discord.AppCommandType`
            The type of command to get. Defaults to :attr:`~discord.AppCommandType.chat_input`,
            i.e. slash commands.

        Returns
        ---------
        Optional[Union[:class:`Command`, :class:`ContextMenu`, :class:`Group`]]
            The application command that was found.
            If nothing was found then ``None`` is returned instead.
        """

        if type is AppCommandType.chat_input:
            if guild is None:
                return self._global_commands.get(command)
            else:
                try:
                    commands = self._guild_commands[guild.id]
                except KeyError:
                    return None
                else:
                    return commands.get(command)
        elif type in (AppCommandType.user, AppCommandType.message):
            guild_id = None if guild is None else guild.id
            key = (command, guild_id, type.value)
            return self._context_menus.get(key)

    @overload
    def get_commands(
        self,
        *,
        guild: Optional[Snowflake] = ...,
        type: Literal[AppCommandType.message, AppCommandType.user] = ...,
    ) -> List[ContextMenu]:
        ...

    @overload
    def get_commands(
        self,
        *,
        guild: Optional[Snowflake] = ...,
        type: Literal[AppCommandType.chat_input] = ...,
    ) -> List[Union[Command[Any, ..., Any], Group]]:
        ...

    @overload
    def get_commands(
        self,
        *,
        guild: Optional[Snowflake] = ...,
        type: AppCommandType = ...,
    ) -> Union[List[Union[Command[Any, ..., Any], Group]], List[ContextMenu]]:
        ...

    def get_commands(
        self,
        *,
        guild: Optional[Snowflake] = None,
        type: AppCommandType = AppCommandType.chat_input,
    ) -> Union[List[Union[Command[Any, ..., Any], Group]], List[ContextMenu]]:
        """Gets all application commands from the tree.

        Parameters
        -----------
        guild: Optional[:class:`~discord.abc.Snowflake`]
            The guild to get the commands from. If not given then it
            gets all global commands instead.
        type: :class:`~discord.AppCommandType`
            The type of commands to get. Defaults to :attr:`~discord.AppCommandType.chat_input`,
            i.e. slash commands.

        Returns
        ---------
        Union[List[:class:`ContextMenu`], List[Union[:class:`Command`, :class:`Group`]]
            The application commands from the tree.
        """

        if type is AppCommandType.chat_input:
            if guild is None:
                return list(self._global_commands.values())
            else:
                try:
                    commands = self._guild_commands[guild.id]
                except KeyError:
                    return []
                else:
                    return list(commands.values())
        else:
            guild_id = None if guild is None else guild.id
            value = type.value
            return [command for ((_, g, t), command) in self._context_menus.items() if g == guild_id and t == value]

    def _get_all_commands(
        self, *, guild: Optional[Snowflake] = None
    ) -> List[Union[Command[Any, ..., Any], Group, ContextMenu]]:
        if guild is None:
            base: List[Union[Command[Any, ..., Any], Group, ContextMenu]] = list(self._global_commands.values())
            base.extend(cmd for ((_, g, _), cmd) in self._context_menus.items() if g is None)
            return base
        else:
            try:
                commands = self._guild_commands[guild.id]
            except KeyError:
                guild_id = guild.id
                return [cmd for ((_, g, _), cmd) in self._context_menus.items() if g == guild_id]
            else:
                base: List[Union[Command[Any, ..., Any], Group, ContextMenu]] = list(commands.values())
                guild_id = guild.id
                base.extend(cmd for ((_, g, _), cmd) in self._context_menus.items() if g == guild_id)
                return base

    def _remove_with_module(self, name: str) -> None:
        remove: List[Any] = []
        for key, cmd in self._context_menus.items():
            if cmd.module is not None and _is_submodule(name, cmd.module):
                remove.append(key)

        for key in remove:
            del self._context_menus[key]

        remove = []
        for key, cmd in self._global_commands.items():
            if cmd.module is not None and _is_submodule(name, cmd.module):
                remove.append(key)

        for key in remove:
            del self._global_commands[key]

        for mapping in self._guild_commands.values():
            remove = []
            for key, cmd in mapping.items():
                if cmd.module is not None and _is_submodule(name, cmd.module):
                    remove.append(key)

            for key in remove:
                del mapping[key]

    async def on_error(
        self,
        interaction: Interaction,
        command: Optional[Union[ContextMenu, Command[Any, ..., Any]]],
        error: AppCommandError,
    ) -> None:
        """|coro|

        A callback that is called when any command raises an :exc:`AppCommandError`.

        The default implementation prints the traceback to stderr.

        Parameters
        -----------
        interaction: :class:`~discord.Interaction`
            The interaction that is being handled.
        command: Optional[Union[:class:`~discord.app_commands.Command`, :class:`~discord.app_commands.ContextMenu`]]
            The command that failed, if any.
        error: :exc:`AppCommandError`
            The exception that was raised.
        """

        if command is not None:
            print(f'Ignoring exception in command {command.name!r}:', file=sys.stderr)
        else:
            print(f'Ignoring exception in command tree:', file=sys.stderr)

        traceback.print_exception(error.__class__, error, error.__traceback__, file=sys.stderr)

    def command(
        self,
        *,
        name: str = MISSING,
        description: str = MISSING,
        guild: Optional[Snowflake] = MISSING,
        guilds: List[Snowflake] = MISSING,
    ) -> Callable[[CommandCallback[Group, P, T]], Command[Group, P, T]]:
        """Creates an application command directly under this tree.

        Parameters
        ------------
        name: :class:`str`
            The name of the application command. If not given, it defaults to a lower-case
            version of the callback name.
        description: :class:`str`
            The description of the application command. This shows up in the UI to describe
            the application command. If not given, it defaults to the first line of the docstring
            of the callback shortened to 100 characters.
        guild: Optional[:class:`~discord.abc.Snowflake`]
            The guild to add the command to. If not given then it
            becomes a global command instead.
        guilds: List[:class:`~discord.abc.Snowflake`]
            The list of guilds to add the command to. This cannot be mixed
            with the ``guild`` parameter. If no guilds are given at all
            then it becomes a global command instead.
        """

        def decorator(func: CommandCallback[Group, P, T]) -> Command[Group, P, T]:
            if not inspect.iscoroutinefunction(func):
                raise TypeError('command function must be a coroutine function')

            if description is MISSING:
                if func.__doc__ is None:
                    desc = '...'
                else:
                    desc = _shorten(func.__doc__)
            else:
                desc = description

            command = Command(
                name=name if name is not MISSING else func.__name__,
                description=desc,
                callback=func,
                parent=None,
            )
            self.add_command(command, guild=guild, guilds=guilds)
            return command

        return decorator

    def context_menu(
        self,
        *,
        name: str = MISSING,
        guild: Optional[Snowflake] = MISSING,
        guilds: List[Snowflake] = MISSING,
    ) -> Callable[[ContextMenuCallback], ContextMenu]:
        """Creates a application command context menu from a regular function directly under this tree.

        This function must have a signature of :class:`~discord.Interaction` as its first parameter
        and taking either a :class:`~discord.Member`, :class:`~discord.User`, or :class:`~discord.Message`,
        or a :obj:`typing.Union` of ``Member`` and ``User`` as its second parameter.

        Examples
        ---------

        .. code-block:: python3

            @app_commands.context_menu()
            async def react(interaction: discord.Interaction, message: discord.Message):
                await interaction.response.send_message('Very cool message!', ephemeral=True)

            @app_commands.context_menu()
            async def ban(interaction: discord.Interaction, user: discord.Member):
                await interaction.response.send_message(f'Should I actually ban {user}...', ephemeral=True)

        Parameters
        ------------
        name: :class:`str`
            The name of the context menu command. If not given, it defaults to a title-case
            version of the callback name. Note that unlike regular slash commands this can
            have spaces and upper case characters in the name.
        guild: Optional[:class:`~discord.abc.Snowflake`]
            The guild to add the command to. If not given then it
            becomes a global command instead.
        guilds: List[:class:`~discord.abc.Snowflake`]
            The list of guilds to add the command to. This cannot be mixed
            with the ``guild`` parameter. If no guilds are given at all
            then it becomes a global command instead.
        """

        def decorator(func: ContextMenuCallback) -> ContextMenu:
            if not inspect.iscoroutinefunction(func):
                raise TypeError('context menu function must be a coroutine function')

            context_menu = ContextMenu._from_decorator(func, name=name)
            self.add_command(context_menu, guild=guild, guilds=guilds)
            return context_menu

        return decorator

    async def sync(self, *, guild: Optional[Snowflake] = None) -> List[AppCommand]:
        """|coro|

        Syncs the application commands to Discord.

        This must be called for the application commands to show up.

        Global commands take up to 1-hour to propagate but guild
        commands propagate instantly.

        Parameters
        -----------
        guild: Optional[:class:`~discord.abc.Snowflake`]
            The guild to sync the commands to. If ``None`` then it
            syncs all global commands instead.

        Raises
        -------
        HTTPException
            Syncing the commands failed.
        ClientException
            The client does not have an application ID.

        Returns
        --------
        List[:class:`AppCommand`]
            The application's commands that got synced.
        """

        if self.client.application_id is None:
            raise ClientException('Client does not have an application ID set')

        commands = self._get_all_commands(guild=guild)
        payload = [command.to_dict() for command in commands]
        if guild is None:
            data = await self._http.bulk_upsert_global_commands(self.client.application_id, payload=payload)
        else:
            data = await self._http.bulk_upsert_guild_commands(self.client.application_id, guild.id, payload=payload)

        return [AppCommand(data=d, state=self._state) for d in data]

    def _from_interaction(self, interaction: Interaction):
        async def wrapper():
            try:
                await self.call(interaction)
            except AppCommandError as e:
                await self.on_error(interaction, None, e)

        self.client.loop.create_task(wrapper(), name='CommandTree-invoker')

    async def _call_context_menu(self, interaction: Interaction, data: ApplicationCommandInteractionData, type: int) -> None:
        name = data['name']
        guild_id = _get_as_snowflake(data, 'guild_id')
        ctx_menu = self._context_menus.get((name, guild_id, type))
        if ctx_menu is None:
            raise CommandNotFound(name, [], AppCommandType(type))

        resolved = Namespace._get_resolved_items(interaction, data.get('resolved', {}))

        target_id = data.get('target_id')
        # Right now, the only types are message and user
        # Therefore, there's no conflict with snowflakes

        # This will always work at runtime
        key = ResolveKey.any_with(target_id)  # type: ignore
        value = resolved.get(key)
        if ctx_menu.type.value != type:
            raise CommandSignatureMismatch(ctx_menu)

        if value is None:
            raise AppCommandError('This should not happen if Discord sent well-formed data.')

        # I assume I don't have to type check here.
        try:
            await ctx_menu._invoke(interaction, value)
        except AppCommandError as e:
            await self.on_error(interaction, ctx_menu, e)

    async def call(self, interaction: Interaction) -> None:
        """|coro|

        Given an :class:`~discord.Interaction`, calls the matching
        application command that's being invoked.

        This is usually called automatically by the library.

        Parameters
        -----------
        interaction: :class:`~discord.Interaction`
            The interaction to dispatch from.

        Raises
        --------
        CommandNotFound
            The application command referred to could not be found.
        CommandSignatureMismatch
            The interaction data referred to a parameter that was not found in the
            application command definition.
        AppCommandError
            An error occurred while calling the command.
        """
        data: ApplicationCommandInteractionData = interaction.data  # type: ignore
        type = data.get('type', 1)
        if type != 1:
            # Context menu command...
            await self._call_context_menu(interaction, data, type)
            return

        parents: List[str] = []
        name = data['name']

        command_guild_id = _get_as_snowflake(data, 'guild_id')
        if command_guild_id:
            try:
                guild_commands = self._guild_commands[command_guild_id]
            except KeyError:
                command = None
            else:
                command = guild_commands.get(name)
        else:
            command = self._global_commands.get(name)

        # If it's not found at this point then it's not gonna be found at any point
        if command is None:
            raise CommandNotFound(name, parents)

        # This could be done recursively but it'd be a bother due to the state needed
        # to be tracked above like the parents, the actual command type, and the
        # resulting options we care about
        searching = True
        options: List[ApplicationCommandInteractionDataOption] = data.get('options', [])
        while searching:
            for option in options:
                # Find subcommands
                if option.get('type', 0) in (1, 2):
                    parents.append(name)
                    name = option['name']
                    command = command._get_internal_command(name)
                    if command is None:
                        raise CommandNotFound(name, parents)
                    options = option.get('options', [])
                    break
                else:
                    searching = False
                    break
            else:
                break

        if isinstance(command, Group):
            # Right now, groups can't be invoked. This is a Discord limitation in how they
            # do slash commands. So if we're here and we have a Group rather than a Command instance
            # then something in the code is out of date from the data that Discord has.
            raise CommandSignatureMismatch(command)

        # At this point options refers to the arguments of the command
        # and command refers to the class type we care about
        namespace = Namespace(interaction, data.get('resolved', {}), options)

        # Auto complete handles the namespace differently... so at this point this is where we decide where that is.
        if interaction.type is InteractionType.autocomplete:
            focused = next((opt['name'] for opt in options if opt.get('focused')), None)
            if focused is None:
                raise AppCommandError('This should not happen, but there is no focused element. This is a Discord bug.')
            await command._invoke_autocomplete(interaction, focused, namespace)
            return

        try:
            await command._invoke_with_namespace(interaction, namespace)
        except AppCommandError as e:
            await command._invoke_error_handler(interaction, e)
            await self.on_error(interaction, command, e)<|MERGE_RESOLUTION|>--- conflicted
+++ resolved
@@ -26,7 +26,6 @@
 import inspect
 import sys
 import traceback
-<<<<<<< HEAD
 
 from typing import (
     Any,
@@ -43,10 +42,7 @@
     Union,
     overload,
 )
-=======
-from typing import Any, Callable, Dict, Generic, List, Literal, Optional, TYPE_CHECKING, Set, Tuple, TypeVar, Union, overload
 from collections import Counter
->>>>>>> 5e909717
 
 
 from .namespace import Namespace, ResolveKey
