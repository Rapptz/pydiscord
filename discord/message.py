--- conflicted
+++ resolved
@@ -1792,11 +1792,8 @@
         'role_subscription',
         'application_id',
         'position',
-<<<<<<< HEAD
+        'interaction_metadata',
         '_poll',
-=======
-        'interaction_metadata',
->>>>>>> 0c353548
     )
 
     if TYPE_CHECKING:
