--- conflicted
+++ resolved
@@ -447,16 +447,8 @@
         self._avatar = data.get('avatar')
 
     def _presence_update(self, data: PartialPresenceUpdate, user: UserPayload) -> Optional[Tuple[User, User]]:
-<<<<<<< HEAD
         self.activities = tuple(map(create_activity, data['activities'], itertools.repeat(self._state))
-        self._client_status = {
-            sys.intern(key): sys.intern(value) for key, value in data.get('client_status', {}).items()  # type: ignore
-        }
-        self._client_status[None] = sys.intern(data['status'])
-=======
-        self.activities = tuple(map(create_activity, data['activities']))
         self._client_status._update(data['status'], data['client_status'])
->>>>>>> 07a1311b
 
         if len(user) > 1:
             return self._update_inner_user(user)
