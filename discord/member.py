--- conflicted
+++ resolved
@@ -469,21 +469,7 @@
 
     def _update_inner_user(self, user: UserPayload) -> Optional[Tuple[User, User]]:
         u = self._user
-<<<<<<< HEAD
-        original = (u.name, u._avatar, u.discriminator, u._public_flags, u._avatar_decoration)
-        # These keys seem to always be available
-        modified = (
-            user['username'],
-            user['avatar'],
-            user['discriminator'],
-            user.get('public_flags', 0),
-            user.get('avatar_decoration'),
-        )
-        if original != modified:
-            to_return = User._copy(self._user)
-            u.name, u._avatar, u.discriminator, u._public_flags, u._avatar_decoration = modified
-=======
-        original = (u.name, u.discriminator, u._avatar, u.global_name, u._public_flags)
+        original = (u.name, u.discriminator, u._avatar, u.global_name, u._public_flags, u._avatar_decoration)
         # These keys seem to always be available
         modified = (
             user['username'],
@@ -491,11 +477,11 @@
             user['avatar'],
             user.get('global_name'),
             user.get('public_flags', 0),
+            user.get('avatar_decoration'),
         )
         if original != modified:
             to_return = User._copy(self._user)
-            u.name, u.discriminator, u._avatar, u.global_name, u._public_flags = modified
->>>>>>> 51263236
+            u.name, u.discriminator, u._avatar, u.global_name, u._public_flags, u._avatar_decoration = modified
             # Signal to dispatch on_user_update
             return to_return, u
 
