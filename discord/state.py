--- conflicted
+++ resolved
@@ -366,7 +366,6 @@
         for key in removed:
             del self._chunk_requests[key]
 
-<<<<<<< HEAD
     def process_soundboard_sounds_request(self, guild_id: int, sounds: List[SoundboardSound]) -> None:
         request = self._soundboard_sounds_requests.get(guild_id)
         if request is None:
@@ -376,7 +375,7 @@
         request.done()
 
         del self._soundboard_sounds_requests[guild_id]
-=======
+
     def clear_chunk_requests(self, shard_id: int | None) -> None:
         removed = []
         for key, request in self._chunk_requests.items():
@@ -386,7 +385,6 @@
 
         for key in removed:
             del self._chunk_requests[key]
->>>>>>> cb3ea9b8
 
     def call_handlers(self, key: str, *args: Any, **kwargs: Any) -> None:
         try:
