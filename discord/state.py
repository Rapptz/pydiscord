--- conflicted
+++ resolved
@@ -1301,13 +1301,10 @@
             user_id = utils._get_as_snowflake(data, 'user_id')
             if isinstance(channel, DMChannel):
                 member = channel.recipient
-<<<<<<< HEAD
-            elif isinstance(channel, TextChannel) and guild is not None:
-                member = guild.get_member(user_id) # type: ignore
-=======
+
             elif isinstance(channel, (Thread, TextChannel)) and guild is not None:
                 member = guild.get_member(user_id)
->>>>>>> fbc4a51c
+
                 if member is None:
                     member_data = data.get('member')
                     if member_data:
