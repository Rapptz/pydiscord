--- conflicted
+++ resolved
@@ -326,11 +326,7 @@
             else:
                 log.info('Finished requesting guild member chunks for %d guilds.', len(guilds))
 
-<<<<<<< HEAD
-    async def query_members(self, guild, query, limit, cache, presences):
-=======
-    async def query_members(self, guild, query, limit, user_ids, cache):
->>>>>>> e971e2f1
+    async def query_members(self, guild, query, limit, cache, user_ids, presences):
         guild_id = guild.id
         ws = self._get_websocket(guild_id)
         if ws is None:
@@ -345,11 +341,7 @@
         future = self.receive_member_query(guild_id, nonce)
         try:
             # start the query operation
-<<<<<<< HEAD
-            await ws.request_chunks(guild_id, query, limit, presences, nonce=nonce)
-=======
-            await ws.request_chunks(guild_id, query=query, limit=limit, user_ids=user_ids, nonce=nonce)
->>>>>>> e971e2f1
+            await ws.request_chunks(guild_id, query=query, limit=limit, user_ids=user_ids, presences=presences, nonce=nonce)
             members = await asyncio.wait_for(future, timeout=5.0)
 
             if cache:
