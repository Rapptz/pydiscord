"""
The MIT License (MIT)

Copyright (c) 2015-present Rapptz

Permission is hereby granted, free of charge, to any person obtaining a
copy of this software and associated documentation files (the "Software"),
to deal in the Software without restriction, including without limitation
the rights to use, copy, modify, merge, publish, distribute, sublicense,
and/or sell copies of the Software, and to permit persons to whom the
Software is furnished to do so, subject to the following conditions:

The above copyright notice and this permission notice shall be included in
all copies or substantial portions of the Software.

THE SOFTWARE IS PROVIDED "AS IS", WITHOUT WARRANTY OF ANY KIND, EXPRESS
OR IMPLIED, INCLUDING BUT NOT LIMITED TO THE WARRANTIES OF MERCHANTABILITY,
FITNESS FOR A PARTICULAR PURPOSE AND NONINFRINGEMENT. IN NO EVENT SHALL THE
AUTHORS OR COPYRIGHT HOLDERS BE LIABLE FOR ANY CLAIM, DAMAGES OR OTHER
LIABILITY, WHETHER IN AN ACTION OF CONTRACT, TORT OR OTHERWISE, ARISING
FROM, OUT OF OR IN CONNECTION WITH THE SOFTWARE OR THE USE OR OTHER
DEALINGS IN THE SOFTWARE.
"""

<<<<<<< HEAD
from typing import Optional
=======
from typing import TYPE_CHECKING

>>>>>>> 8bc489db
import discord.abc
from .flags import PublicUserFlags
from .utils import snowflake_time, _bytes_to_base64_data
from .enums import DefaultAvatar
from .colour import Colour
from .asset import Asset

__all__ = (
    'User',
    'ClientUser',
)

_BaseUser = discord.abc.User


class BaseUser(_BaseUser):
    __slots__ = ('name', 'id', 'discriminator', '_avatar', 'bot', 'system', '_public_flags', '_state')

    if TYPE_CHECKING:
        name: str
        id: int
        discriminator: str
        bot: bool
        system: bool

    def __init__(self, *, state, data):
        self._state = state
        self._update(data)

    def __repr__(self):
        return (
            f"<BaseUser id={self.id} name={self.name!r} discriminator={self.discriminator!r}"
            f" bot={self.bot} system={self.system}>"
        )

    def __str__(self):
        return f'{self.name}#{self.discriminator}'

    def __eq__(self, other):
        return isinstance(other, _BaseUser) and other.id == self.id

    def __ne__(self, other):
        return not self.__eq__(other)

    def __hash__(self):
        return self.id >> 22

    def _update(self, data):
        self.name = data['username']
        self.id = int(data['id'])
        self.discriminator = data['discriminator']
        self._avatar = data['avatar']
        self._public_flags = data.get('public_flags', 0)
        self.bot = data.get('bot', False)
        self.system = data.get('system', False)

    @classmethod
    def _copy(cls, user):
        self = cls.__new__(cls)  # bypass __init__

        self.name = user.name
        self.id = user.id
        self.discriminator = user.discriminator
        self._avatar = user._avatar
        self.bot = user.bot
        self._state = user._state
        self._public_flags = user._public_flags

        return self

    def _to_minimal_user_json(self):
        return {
            'username': self.name,
            'id': self.id,
            'avatar': self._avatar,
            'discriminator': self.discriminator,
            'bot': self.bot,
        }

    @property
    def public_flags(self):
        """:class:`PublicUserFlags`: The publicly available flags the user has."""
        return PublicUserFlags._from_value(self._public_flags)

    @property
    def avatar(self):
        """:class:`Asset`: Returns an :class:`Asset` for the avatar the user has.

        If the user does not have a traditional avatar, an asset for
        the default avatar is returned instead.
        """
        if self._avatar is None:
            return Asset._from_default_avatar(self._state, int(self.discriminator) % len(DefaultAvatar))
        else:
            return Asset._from_avatar(self._state, self.id, self._avatar)
    @property
    def default_avatar(self):
        """:class:`Asset`: Returns the default avatar for a given user. This is calculated by the user's discriminator."""
        return Asset._from_default_avatar(self._state, int(self.discriminator) % len(DefaultAvatar))

    @property
    def colour(self):
        """:class:`Colour`: A property that returns a colour denoting the rendered colour
        for the user. This always returns :meth:`Colour.default`.

        There is an alias for this named :attr:`color`.
        """
        return Colour.default()

    @property
    def color(self):
        """:class:`Colour`: A property that returns a color denoting the rendered color
        for the user. This always returns :meth:`Colour.default`.

        There is an alias for this named :attr:`colour`.
        """
        return self.colour

    @property
    def mention(self):
        """:class:`str`: Returns a string that allows you to mention the given user."""
        return f'<@{self.id}>'

    @property
    def created_at(self):
        """:class:`datetime.datetime`: Returns the user's creation time in UTC.

        This is when the user's Discord account was created.
        """
        return snowflake_time(self.id)

    @property
    def display_name(self):
        """:class:`str`: Returns the user's display name.

        For regular users this is just their username, but
        if they have a guild specific nickname then that
        is returned instead.
        """
        return self.name

    def mentioned_in(self, message):
        """Checks if the user is mentioned in the specified message.

        Parameters
        -----------
        message: :class:`Message`
            The message to check if you're mentioned in.

        Returns
        -------
        :class:`bool`
            Indicates if the user is mentioned in the message.
        """

        if message.mention_everyone:
            return True

        return any(user.id == self.id for user in message.mentions)


class ClientUser(BaseUser):
    """Represents your Discord user.

    .. container:: operations

        .. describe:: x == y

            Checks if two users are equal.

        .. describe:: x != y

            Checks if two users are not equal.

        .. describe:: hash(x)

            Return the user's hash.

        .. describe:: str(x)

            Returns the user's name with discriminator.

    Attributes
    -----------
    name: :class:`str`
        The user's username.
    id: :class:`int`
        The user's unique ID.
    discriminator: :class:`str`
        The user's discriminator. This is given when the username has conflicts.
    bot: :class:`bool`
        Specifies if the user is a bot account.
    system: :class:`bool`
        Specifies if the user is a system user (i.e. represents Discord officially).

        .. versionadded:: 1.3

    verified: :class:`bool`
        Specifies if the user's email is verified.
    locale: Optional[:class:`str`]
        The IETF language tag used to identify the language the user is using.
    mfa_enabled: :class:`bool`
        Specifies if the user has MFA turned on and working.
    """

    __slots__ = BaseUser.__slots__ + ('locale', '_flags', 'verified', 'mfa_enabled', '__weakref__')

    def __init__(self, *, state, data):
        super().__init__(state=state, data=data)

    def __repr__(self):
        return (
            f'<ClientUser id={self.id} name={self.name!r} discriminator={self.discriminator!r}'
            f' bot={self.bot} verified={self.verified} mfa_enabled={self.mfa_enabled}>'
        )

    def _update(self, data):
        super()._update(data)
        # There's actually an Optional[str] phone field as well but I won't use it
        self.verified = data.get('verified', False)
        self.locale = data.get('locale')
        self._flags = data.get('flags', 0)
        self.mfa_enabled = data.get('mfa_enabled', False)

    async def edit(self, *, username: str = None, avatar:  Optional[bytes] = None) -> None:
        """|coro|

        Edits the current profile of the client.

        .. note::

            To upload an avatar, a :term:`py:bytes-like object` must be passed in that
            represents the image being uploaded. If this is done through a file
            then the file must be opened via ``open('some_filename', 'rb')`` and
            the :term:`py:bytes-like object` is given through the use of ``fp.read()``.

            The only image formats supported for uploading is JPEG and PNG.

        Parameters
        -----------
        username: :class:`str`
            The new username you wish to change to.
        avatar: :class:`bytes`
            A :term:`py:bytes-like object` representing the image to upload.
            Could be ``None`` to denote no avatar.

        Raises
        ------
        HTTPException
            Editing your profile failed.
        InvalidArgument
            Wrong image format passed for ``avatar``.
        """

        if avatar is not None:
            avatar = _bytes_to_base64_data(avatar)

        data = await self._state.http.edit_profile(username=username, avatar=avatar)
        self._update(data)


class User(BaseUser, discord.abc.Messageable):
    """Represents a Discord user.

    .. container:: operations

        .. describe:: x == y

            Checks if two users are equal.

        .. describe:: x != y

            Checks if two users are not equal.

        .. describe:: hash(x)

            Return the user's hash.

        .. describe:: str(x)

            Returns the user's name with discriminator.

    Attributes
    -----------
    name: :class:`str`
        The user's username.
    id: :class:`int`
        The user's unique ID.
    discriminator: :class:`str`
        The user's discriminator. This is given when the username has conflicts.
    bot: :class:`bool`
        Specifies if the user is a bot account.
    system: :class:`bool`
        Specifies if the user is a system user (i.e. represents Discord officially).
    """

    __slots__ = BaseUser.__slots__ + ('__weakref__',)

    def __repr__(self):
        return f'<User id={self.id} name={self.name!r} discriminator={self.discriminator!r} bot={self.bot}>'

    async def _get_channel(self):
        ch = await self.create_dm()
        return ch

    @property
    def dm_channel(self):
        """Optional[:class:`DMChannel`]: Returns the channel associated with this user if it exists.

        If this returns ``None``, you can create a DM channel by calling the
        :meth:`create_dm` coroutine function.
        """
        return self._state._get_private_channel_by_user(self.id)

    @property
    def mutual_guilds(self):
        """List[:class:`Guild`]: The guilds that the user shares with the client.

        .. note::

            This will only return mutual guilds within the client's internal cache.

        .. versionadded:: 1.7
        """
        return [guild for guild in self._state._guilds.values() if guild.get_member(self.id)]

    async def create_dm(self):
        """|coro|

        Creates a :class:`DMChannel` with this user.

        This should be rarely called, as this is done transparently for most
        people.

        Returns
        -------
        :class:`.DMChannel`
            The channel that was created.
        """
        found = self.dm_channel
        if found is not None:
            return found

        state = self._state
        data = await state.http.start_private_message(self.id)
        return state.add_dm_channel(data)<|MERGE_RESOLUTION|>--- conflicted
+++ resolved
@@ -22,12 +22,7 @@
 DEALINGS IN THE SOFTWARE.
 """
 
-<<<<<<< HEAD
-from typing import Optional
-=======
-from typing import TYPE_CHECKING
-
->>>>>>> 8bc489db
+from typing import Optional, TYPE_CHECKING
 import discord.abc
 from .flags import PublicUserFlags
 from .utils import snowflake_time, _bytes_to_base64_data
