--- conflicted
+++ resolved
@@ -44,26 +44,17 @@
 import logging
 import struct
 import threading
-<<<<<<< HEAD
 import select
 import time
-from typing import Any, Callable
-=======
 from typing import Any, Callable, List, Optional, TYPE_CHECKING, Tuple
->>>>>>> f14e5843
 
 from . import opus, utils
 from .backoff import ExponentialBackoff
 from .gateway import *
 from .errors import ClientException, ConnectionClosed, RecordingException
 from .player import AudioPlayer, AudioSource
-<<<<<<< HEAD
 from .sink import Sink, RawData
 
-try:
-    import nacl.secret
-
-=======
 from .utils import MISSING
 
 if TYPE_CHECKING:
@@ -85,7 +76,6 @@
 
 try:
     import nacl.secret  # type: ignore
->>>>>>> f14e5843
     has_nacl = True
 except ImportError:
     has_nacl = False
@@ -237,18 +227,13 @@
     loop: :class:`asyncio.AbstractEventLoop`
         The event loop that the voice client is running on.
     """
-<<<<<<< HEAD
-
-    def __init__(self, client, channel):
-=======
+    
     endpoint_ip: str
     voice_port: int
     secret_key: List[int]
     ssrc: int
 
-
     def __init__(self, client: Client, channel: abc.Connectable):
->>>>>>> f14e5843
         if not has_nacl:
             raise RuntimeError("PyNaCl library needed in order to use voice")
 
@@ -258,26 +243,7 @@
         self.socket = MISSING
         self.loop: asyncio.AbstractEventLoop = state.loop
         self._state: ConnectionState = state
-        # this will be used in the AudioPlayer thread
-<<<<<<< HEAD
-        self._connected = threading.Event()
-
-        self._handshaking = False
-        self._potentially_reconnecting = False
-        self._voice_state_complete = asyncio.Event()
-        self._voice_server_complete = asyncio.Event()
-
-        self.mode = None
-        self._connections = 0
-        self.sequence = 0
-        self.timestamp = 0
-        self._runner = None
-        self._player = None
-        self.encoder = None
-        self.decoder = None
-        self._lite_nonce = 0
-        self.ws = None
-=======
+        # this will be used in the AudioPlayer 
         self._connected: threading.Event = threading.Event()
 
         self._handshaking: bool = False
@@ -293,9 +259,9 @@
         self._runner: asyncio.Task = MISSING
         self._player: Optional[AudioPlayer] = None
         self.encoder: Encoder = MISSING
+        self.decoder = None
         self._lite_nonce: int = 0
         self.ws: DiscordVoiceWebSocket = MISSING
->>>>>>> f14e5843
 
         self.paused = False
         self.recording = False
@@ -382,14 +348,9 @@
     async def voice_connect(self) -> None:
         await self.channel.guild.change_voice_state(channel=self.channel)
 
-<<<<<<< HEAD
-    async def voice_disconnect(self):
-        log.info('The voice handshake is being terminated for Channel ID %s (Guild ID %s)', self.channel.id,
-                 self.guild.id)
-=======
+
     async def voice_disconnect(self) -> None:
         log.info('The voice handshake is being terminated for Channel ID %s (Guild ID %s)', self.channel.id, self.guild.id)
->>>>>>> f14e5843
         await self.channel.guild.change_voice_state(channel=None)
 
     def prepare_handshake(self) -> None:
@@ -610,7 +571,6 @@
 
         return header + box.encrypt(bytes(data), bytes(nonce)).ciphertext + nonce[:4]
 
-<<<<<<< HEAD
     def _decrypt_xsalsa20_poly1305(self, header, data):
         box = nacl.secret.SecretBox(bytes(self.secret_key))
 
@@ -647,10 +607,7 @@
     def get_ssrc(self, user_id):
         return {info['user_id']: ssrc for ssrc, info in self.ws.ssrc_map.items()}[user_id]
 
-    def play(self, source: AudioSource, *, after: Callable[[Exception], Any] = None):
-=======
     def play(self, source: AudioSource, *, after: Callable[[Optional[Exception]], Any]=None) -> None:
->>>>>>> f14e5843
         """Plays an :class:`AudioSource`.
 
         The finalizer, ``after`` is called after the source has been exhausted
