--- conflicted
+++ resolved
@@ -46,11 +46,8 @@
     'ExpireBehaviour',
     'ExpireBehavior',
     'StickerType',
-<<<<<<< HEAD
     'InviteUserTarget',
-=======
     'VideoQualityMode',
->>>>>>> 417353da
 )
 
 def _create_value_cls(name):
@@ -429,13 +426,10 @@
     apng = 2
     lottie = 3
 
-<<<<<<< HEAD
 class InviteUserTarget(Enum):
     unknown = 0
     stream  = 1
 
-def try_enum(cls, val):
-=======
 class InteractionType(Enum):
     ping = 1
     application_command = 2
@@ -455,7 +449,6 @@
     return value_cls(name=name, value=val)
 
 def try_enum(cls: Type[T], val: Any) -> T:
->>>>>>> 417353da
     """A function that tries to turn the value into enum ``cls``.
 
     If it fails it returns a proxy invalid value instead.
