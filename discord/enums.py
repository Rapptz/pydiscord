--- conflicted
+++ resolved
@@ -819,15 +819,14 @@
     user = 2
 
 
-<<<<<<< HEAD
+class PollLayoutType(Enum):
+    default = 1
+
+
 class InviteType(Enum):
     guild = 0
     group_dm = 1
     friend = 2
-=======
-class PollLayoutType(Enum):
-    default = 1
->>>>>>> b0024dc8
 
 
 def create_unknown_value(cls: Type[E], val: Any) -> E:
