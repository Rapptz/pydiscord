--- conflicted
+++ resolved
@@ -1838,13 +1838,8 @@
 
 
 @fill_with_flags()
-<<<<<<< HEAD
-class SKUFlags(BaseFlags):
-    r"""Wraps up the Discord SKU flags
-=======
 class AttachmentFlags(BaseFlags):
     r"""Wraps up the Discord Attachment flags
->>>>>>> 44f90909
 
     .. versionadded:: 2.4
 
@@ -1852,54 +1847,30 @@
 
         .. describe:: x == y
 
-<<<<<<< HEAD
-            Checks if two SKUFlags are equal.
+            Checks if two AttachmentFlags are equal.
 
         .. describe:: x != y
 
-            Checks if two SKUFlags are not equal.
+            Checks if two AttachmentFlags are not equal.
 
         .. describe:: x | y, x |= y
 
-            Returns a SKUFlags instance with all enabled flags from
-=======
-            Checks if two AttachmentFlags are equal.
-
-        .. describe:: x != y
-
-            Checks if two AttachmentFlags are not equal.
-
-        .. describe:: x | y, x |= y
-
             Returns a AttachmentFlags instance with all enabled flags from
->>>>>>> 44f90909
             both x and y.
 
         .. describe:: x & y, x &= y
 
-<<<<<<< HEAD
-            Returns a SKUFlags instance with only flags enabled on
-=======
             Returns a AttachmentFlags instance with only flags enabled on
->>>>>>> 44f90909
             both x and y.
 
         .. describe:: x ^ y, x ^= y
 
-<<<<<<< HEAD
-            Returns a SKUFlags instance with only flags enabled on
-=======
             Returns a AttachmentFlags instance with only flags enabled on
->>>>>>> 44f90909
             only one of x or y, not on both.
 
         .. describe:: ~x
 
-<<<<<<< HEAD
-            Returns a SKUFlags instance with all flags inverted from x.
-=======
             Returns a AttachmentFlags instance with all flags inverted from x.
->>>>>>> 44f90909
 
         .. describe:: hash(x)
 
@@ -1924,16 +1895,6 @@
     """
 
     @flag_value
-<<<<<<< HEAD
-    def guild_subscription(self):
-        """:class:`bool`: Returns ``True`` if the SKU is a guild subscription."""
-        return 1 << 7
-
-    @flag_value
-    def user_subscription(self):
-        """:class:`bool`: Returns ``True`` if the SKU is a user subscription."""
-        return 1 << 8
-=======
     def clip(self):
         """:class:`bool`: Returns ``True`` if the attachment is a clip."""
         return 1 << 0
@@ -2010,4 +1971,71 @@
     def in_prompt(self):
         """:class:`bool`: Returns ``True`` if the role can be selected by members in an onboarding prompt."""
         return 1 << 0
->>>>>>> 44f90909
+
+
+@fill_with_flags()
+class SKUFlags(BaseFlags):
+    r"""Wraps up the Discord SKU flags
+
+    .. versionadded:: 2.4
+
+    .. container:: operations
+
+        .. describe:: x == y
+
+            Checks if two SKUFlags are equal.
+
+        .. describe:: x != y
+
+            Checks if two SKUFlags are not equal.
+
+        .. describe:: x | y, x |= y
+
+            Returns a SKUFlags instance with all enabled flags from
+            both x and y.
+
+        .. describe:: x & y, x &= y
+
+            Returns a SKUFlags instance with only flags enabled on
+            both x and y.
+
+        .. describe:: x ^ y, x ^= y
+
+            Returns a SKUFlags instance with only flags enabled on
+            only one of x or y, not on both.
+
+        .. describe:: ~x
+
+            Returns a SKUFlags instance with all flags inverted from x.
+
+        .. describe:: hash(x)
+
+            Return the flag's hash.
+
+        .. describe:: iter(x)
+
+            Returns an iterator of ``(name, value)`` pairs. This allows it
+            to be, for example, constructed as a dict or a list of pairs.
+            Note that aliases are not shown.
+
+        .. describe:: bool(b)
+
+            Returns whether any flag is set to ``True``.
+
+
+    Attributes
+    -----------
+    value: :class:`int`
+        The raw value. You should query flags via the properties
+        rather than using this raw value.
+    """
+
+    @flag_value
+    def guild_subscription(self):
+        """:class:`bool`: Returns ``True`` if the SKU is a guild subscription."""
+        return 1 << 7
+
+    @flag_value
+    def user_subscription(self):
+        """:class:`bool`: Returns ``True`` if the SKU is a user subscription."""
+        return 1 << 8