# -*- coding: utf-8 -*-

"""
The MIT License (MIT)

Copyright (c) 2015-2017 Rapptz

Permission is hereby granted, free of charge, to any person obtaining a
copy of this software and associated documentation files (the "Software"),
to deal in the Software without restriction, including without limitation
the rights to use, copy, modify, merge, publish, distribute, sublicense,
and/or sell copies of the Software, and to permit persons to whom the
Software is furnished to do so, subject to the following conditions:

The above copyright notice and this permission notice shall be included in
all copies or substantial portions of the Software.

THE SOFTWARE IS PROVIDED "AS IS", WITHOUT WARRANTY OF ANY KIND, EXPRESS
OR IMPLIED, INCLUDING BUT NOT LIMITED TO THE WARRANTIES OF MERCHANTABILITY,
FITNESS FOR A PARTICULAR PURPOSE AND NONINFRINGEMENT. IN NO EVENT SHALL THE
AUTHORS OR COPYRIGHT HOLDERS BE LIABLE FOR ANY CLAIM, DAMAGES OR OTHER
LIABILITY, WHETHER IN AN ACTION OF CONTRACT, TORT OR OTHERWISE, ARISING
FROM, OUT OF OR IN CONNECTION WITH THE SOFTWARE OR THE USE OR OTHER
DEALINGS IN THE SOFTWARE.
"""

import abc
import copy
import asyncio

from collections import namedtuple

from .iterators import HistoryIterator
from .context_managers import Typing
from .errors import InvalidArgument, ClientException
from .permissions import PermissionOverwrite, Permissions
from .role import Role
from .invite import Invite
from .file import File
from .voice_client import VoiceClient
from . import utils

class _Undefined:
    def __repr__(self):
        return 'see-below'

_undefined = _Undefined()

class Snowflake(metaclass=abc.ABCMeta):
    """An ABC that details the common operations on a Discord model.

    Almost all :ref:`Discord models <discord_api_models>` meet this
    abstract base class.

    Attributes
    -----------
    id: :class:`int`
        The model's unique ID.
    """
    __slots__ = ()

    @property
    @abc.abstractmethod
    def created_at(self):
        """Returns the model's creation time in UTC."""
        raise NotImplementedError

    @classmethod
    def __subclasshook__(cls, C):
        if cls is Snowflake:
            mro = C.__mro__
            for attr in ('created_at', 'id'):
                for base in mro:
                    if attr in base.__dict__:
                        break
                else:
                    return NotImplemented
            return True
        return NotImplemented

class User(metaclass=abc.ABCMeta):
    """An ABC that details the common operations on a Discord user.

    The following implement this ABC:

    - :class:`User`
    - :class:`ClientUser`
    - :class:`Member`

    This ABC must also implement :class:`abc.Snowflake`.

    Attributes
    -----------
    name: :class:`str`
        The user's username.
    discriminator: :class:`str`
        The user's discriminator.
    avatar: Optional[:class:`str`]
        The avatar hash the user has.
    bot: :class:`bool`
        If the user is a bot account.
    """
    __slots__ = ()

    @property
    @abc.abstractmethod
    def display_name(self):
        """Returns the user's display name."""
        raise NotImplementedError

    @property
    @abc.abstractmethod
    def mention(self):
        """Returns a string that allows you to mention the given user."""
        raise NotImplementedError

    @classmethod
    def __subclasshook__(cls, C):
        if cls is User:
            if Snowflake.__subclasshook__(C) is NotImplemented:
                return NotImplemented

            mro = C.__mro__
            for attr in ('display_name', 'mention', 'name', 'avatar', 'discriminator', 'bot'):
                for base in mro:
                    if attr in base.__dict__:
                        break
                else:
                    return NotImplemented
            return True
        return NotImplemented

class PrivateChannel(metaclass=abc.ABCMeta):
    """An ABC that details the common operations on a private Discord channel.

    The following implement this ABC:

    - :class:`DMChannel`
    - :class:`GroupChannel`

    This ABC must also implement :class:`abc.Snowflake`.

    Attributes
    -----------
    me: :class:`ClientUser`
        The user presenting yourself.
    """
    __slots__ = ()

    @classmethod
    def __subclasshook__(cls, C):
        if cls is PrivateChannel:
            if Snowflake.__subclasshook__(C) is NotImplemented:
                return NotImplemented

            mro = C.__mro__
            for base in mro:
                if 'me' in base.__dict__:
                    return True
            return NotImplemented
        return NotImplemented

_Overwrites = namedtuple('_Overwrites', 'id allow deny type')

class GuildChannel:
    """An ABC that details the common operations on a Discord guild channel.

    The following implement this ABC:

    - :class:`TextChannel`
    - :class:`VoiceChannel`
    - :class:`CategoryChannel`

    This ABC must also implement :class:`abc.Snowflake`.

    Attributes
    -----------
    name: :class:`str`
        The channel name.
    guild: :class:`Guild`
        The guild the channel belongs to.
    position: :class:`int`
        The position in the channel list. This is a number that starts at 0.
        e.g. the top channel is position 0.
    """
    __slots__ = ()

    def __str__(self):
        return self.name

    async def _move(self, position, parent_id=None, lock_permissions=False, *, reason):
        if position < 0:
            raise InvalidArgument('Channel position cannot be less than 0.')

        http = self._state.http
        cls = type(self)
        channels = [c for c in self.guild.channels if isinstance(c, cls)]

        if position >= len(channels):
            raise InvalidArgument('Channel position cannot be greater than {}'.format(len(channels) - 1))

        channels.sort(key=lambda c: c.position)

        try:
            # remove ourselves from the channel list
            channels.remove(self)
        except ValueError:
            # not there somehow lol
            return
        else:
            # add ourselves at our designated position
            channels.insert(position, self)

        payload = []
        for index, c in enumerate(channels):
            d = {'id': c.id, 'position': index}
            if parent_id is not _undefined and c.id == self.id:
                d.update(parent_id=parent_id, lock_permissions=lock_permissions)
            payload.append(d)

        await http.bulk_channel_update(self.guild.id, payload, reason=reason)
        self.position = position
        if parent_id is not _undefined:
            self.category_id = int(parent_id) if parent_id else None

    async def _edit(self, options, reason):
        try:
            parent = options.pop('category')
        except KeyError:
            parent_id = _undefined
        else:
            parent_id = parent and parent.id

        try:
            options['rate_limit_per_user'] = options.pop('slowmode_delay')
        except KeyError:
            pass

        lock_permissions = options.pop('sync_permissions', False)

        try:
            position = options.pop('position')
        except KeyError:
            if parent_id is not _undefined:
                if lock_permissions:
                    category = self.guild.get_channel(parent_id)
                    options['permission_overwrites'] = [c._asdict() for c in category._overwrites]
                options['parent_id'] = parent_id
            elif lock_permissions and self.category_id is not None:
                # if we're syncing permissions on a pre-existing channel category without changing it
                # we need to update the permissions to point to the pre-existing category
                category = self.guild.get_channel(self.category_id)
                options['permission_overwrites'] = [c._asdict() for c in category._overwrites]
        else:
            await self._move(position, parent_id=parent_id, lock_permissions=lock_permissions, reason=reason)

        if options:
            data = await self._state.http.edit_channel(self.id, reason=reason, **options)
            self._update(self.guild, data)

    def _fill_overwrites(self, data):
        self._overwrites = []
        everyone_index = 0
        everyone_id = self.guild.id

        for index, overridden in enumerate(data.get('permission_overwrites', [])):
            overridden_id = int(overridden.pop('id'))
            self._overwrites.append(_Overwrites(id=overridden_id, **overridden))

            if overridden['type'] == 'member':
                continue

            if overridden_id == everyone_id:
                # the @everyone role is not guaranteed to be the first one
                # in the list of permission overwrites, however the permission
                # resolution code kind of requires that it is the first one in
                # the list since it is special. So we need the index so we can
                # swap it to be the first one.
                everyone_index = index

        # do the swap
        tmp = self._overwrites
        if tmp:
            tmp[everyone_index], tmp[0] = tmp[0], tmp[everyone_index]

    @property
    def changed_roles(self):
        """Returns a :class:`list` of :class:`Roles` that have been overridden from
        their default values in the :attr:`Guild.roles` attribute."""
        ret = []
        g = self.guild
        for overwrite in filter(lambda o: o.type == 'role', self._overwrites):
            role = g.get_role(overwrite.id)
            if role is None:
                continue

            role = copy.copy(role)
            role.permissions.handle_overwrite(overwrite.allow, overwrite.deny)
            ret.append(role)
        return ret

    @property
    def mention(self):
        """:class:`str` : The string that allows you to mention the channel."""
        return '<#%s>' % self.id

    @property
    def created_at(self):
        """Returns the channel's creation time in UTC."""
        return utils.snowflake_time(self.id)

    def overwrites_for(self, obj):
        """Returns the channel-specific overwrites for a member or a role.

        Parameters
        -----------
        obj
            The :class:`Role` or :class:`abc.User` denoting
            whose overwrite to get.

        Returns
        ---------
        :class:`PermissionOverwrite`
            The permission overwrites for this object.
        """

        if isinstance(obj, User):
            predicate = lambda p: p.type == 'member'
        elif isinstance(obj, Role):
            predicate = lambda p: p.type == 'role'
        else:
            predicate = lambda p: True

        for overwrite in filter(predicate, self._overwrites):
            if overwrite.id == obj.id:
                allow = Permissions(overwrite.allow)
                deny = Permissions(overwrite.deny)
                return PermissionOverwrite.from_pair(allow, deny)

        return PermissionOverwrite()

    @property
    def overwrites(self):
        """Returns all of the channel's overwrites.

        This is returned as a list of two-element tuples containing the target,
        which can be either a :class:`Role` or a :class:`Member` and the overwrite
        as the second element as a :class:`PermissionOverwrite`.

        Returns
        --------
        List[Tuple[Union[:class:`Role`, :class:`Member`], :class:`PermissionOverwrite`]]:
            The channel's permission overwrites.
        """
        ret = []
        for ow in self._overwrites:
            allow = Permissions(ow.allow)
            deny = Permissions(ow.deny)
            overwrite = PermissionOverwrite.from_pair(allow, deny)

            if ow.type == 'role':
                target = self.guild.get_role(ow.id)
            elif ow.type == 'member':
                target = self.guild.get_member(ow.id)

            ret.append((target, overwrite))
        return ret

    @property
    def category(self):
        """Optional[:class:`CategoryChannel`]: The category this channel belongs to.

        If there is no category then this is ``None``.
        """
        return self.guild.get_channel(self.category_id)

    def permissions_for(self, member):
        """Handles permission resolution for the current :class:`Member`.

        This function takes into consideration the following cases:

        - Guild owner
        - Guild roles
        - Channel overrides
        - Member overrides

        Parameters
        ----------
        member : :class:`Member`
            The member to resolve permissions for.

        Returns
        -------
        :class:`Permissions`
            The resolved permissions for the member.
        """

        # The current cases can be explained as:
        # Guild owner get all permissions -- no questions asked. Otherwise...
        # The @everyone role gets the first application.
        # After that, the applied roles that the user has in the channel
        # (or otherwise) are then OR'd together.
        # After the role permissions are resolved, the member permissions
        # have to take into effect.
        # After all that is done.. you have to do the following:

        # If manage permissions is True, then all permissions are set to True.

        # The operation first takes into consideration the denied
        # and then the allowed.

        o = self.guild.owner
        if o is not None and member.id == o.id:
            return Permissions.all()

        default = self.guild.default_role
        base = Permissions(default.permissions.value)
        roles = member.roles

        # Apply guild roles that the member has.
        for role in roles:
            base.value |= role.permissions.value

        # Guild-wide Administrator -> True for everything
        # Bypass all channel-specific overrides
        if base.administrator:
            return Permissions.all()

        # Apply @everyone allow/deny first since it's special
        try:
            maybe_everyone = self._overwrites[0]
            if maybe_everyone.id == self.guild.id:
                base.handle_overwrite(allow=maybe_everyone.allow, deny=maybe_everyone.deny)
                remaining_overwrites = self._overwrites[1:]
            else:
                remaining_overwrites = self._overwrites
        except IndexError:
            remaining_overwrites = self._overwrites

        # not sure if doing member._roles.get(...) is better than the
        # set approach. While this is O(N) to re-create into a set for O(1)
        # the direct approach would just be O(log n) for searching with no
        # extra memory overhead. For now, I'll keep the set cast
        # Note that the member.roles accessor up top also creates a
        # temporary list
        member_role_ids = {r.id for r in roles}
        denies = 0
        allows = 0

        # Apply channel specific role permission overwrites
        for overwrite in remaining_overwrites:
            if overwrite.type == 'role' and overwrite.id in member_role_ids:
                denies |= overwrite.deny
                allows |= overwrite.allow

        base.handle_overwrite(allow=allows, deny=denies)

        # Apply member specific permission overwrites
        for overwrite in remaining_overwrites:
            if overwrite.type == 'member' and overwrite.id == member.id:
                base.handle_overwrite(allow=overwrite.allow, deny=overwrite.deny)
                break

        # if you can't send a message in a channel then you can't have certain
        # permissions as well
        if not base.send_messages:
            base.send_tts_messages = False
            base.mention_everyone = False
            base.embed_links = False
            base.attach_files = False

        # if you can't read a channel then you have no permissions there
        if not base.read_messages:
            denied = Permissions.all_channel()
            base.value &= ~denied.value

        return base

    async def delete(self, *, reason=None):
        """|coro|

        Deletes the channel.

        You must have :attr:`~.Permissions.manage_channels` permission to use this.

        Parameters
        -----------
        reason: Optional[str]
            The reason for deleting this channel.
            Shows up on the audit log.

        Raises
        -------
        Forbidden
            You do not have proper permissions to delete the channel.
        NotFound
            The channel was not found or was already deleted.
        HTTPException
            Deleting the channel failed.
        """
        await self._state.http.delete_channel(self.id, reason=reason)

    async def set_permissions(self, target, *, overwrite=_undefined, reason=None, **permissions):
        r"""|coro|

        Sets the channel specific permission overwrites for a target in the
        channel.

        The ``target`` parameter should either be a :class:`Member` or a
        :class:`Role` that belongs to guild.

        The ``overwrite`` parameter, if given, must either be ``None`` or
        :class:`PermissionOverwrite`. For convenience, you can pass in
        keyword arguments denoting :class:`Permissions` attributes. If this is
        done, then you cannot mix the keyword arguments with the ``overwrite``
        parameter.

        If the ``overwrite`` parameter is ``None``, then the permission
        overwrites are deleted.

        You must have the :attr:`~Permissions.manage_roles` permission to use this.

        Examples
        ----------

        Setting allow and deny: ::

            await message.channel.set_permissions(message.author, read_messages=True,
                                                                  send_messages=False)

        Deleting overwrites ::

            await channel.set_permissions(member, overwrite=None)

        Using :class:`PermissionOverwrite` ::

            overwrite = PermissionOverwrite()
            overwrite.send_messages = False
            overwrite.read_messages = True
            await channel.set_permissions(member, overwrite=overwrite)

        Parameters
        -----------
        target
            The :class:`Member` or :class:`Role` to overwrite permissions for.
        overwrite: :class:`PermissionOverwrite`
            The permissions to allow and deny to the target.
        \*\*permissions
            A keyword argument list of permissions to set for ease of use.
            Cannot be mixed with ``overwrite``.
        reason: Optional[str]
            The reason for doing this action. Shows up on the audit log.

        Raises
        -------
        Forbidden
            You do not have permissions to edit channel specific permissions.
        HTTPException
            Editing channel specific permissions failed.
        NotFound
            The role or member being edited is not part of the guild.
        InvalidArgument
            The overwrite parameter invalid or the target type was not
            :class:`Role` or :class:`Member`.
        """

        http = self._state.http

        if isinstance(target, User):
            perm_type = 'member'
        elif isinstance(target, Role):
            perm_type = 'role'
        else:
            raise InvalidArgument('target parameter must be either Member or Role')

        if isinstance(overwrite, _Undefined):
            if len(permissions) == 0:
                raise InvalidArgument('No overwrite provided.')
            try:
                overwrite = PermissionOverwrite(**permissions)
            except:
                raise InvalidArgument('Invalid permissions given to keyword arguments.')
        else:
            if len(permissions) > 0:
                raise InvalidArgument('Cannot mix overwrite and keyword arguments.')

        # TODO: wait for event

        if overwrite is None:
            await http.delete_channel_permissions(self.id, target.id, reason=reason)
        elif isinstance(overwrite, PermissionOverwrite):
            (allow, deny) = overwrite.pair()
            await http.edit_channel_permissions(self.id, target.id, allow.value, deny.value, perm_type, reason=reason)
        else:
            raise InvalidArgument('Invalid overwrite type provided.')

    async def create_invite(self, *, reason=None, **fields):
        """|coro|

        Creates an instant invite.

        You must have :attr:`~.Permissions.create_instant_invite` permission to
        do this.

        Parameters
        ------------
        max_age : int
            How long the invite should last. If it's 0 then the invite
            doesn't expire. Defaults to 0.
        max_uses : int
            How many uses the invite could be used for. If it's 0 then there
            are unlimited uses. Defaults to 0.
        temporary : bool
            Denotes that the invite grants temporary membership
            (i.e. they get kicked after they disconnect). Defaults to False.
        unique: bool
            Indicates if a unique invite URL should be created. Defaults to True.
            If this is set to False then it will return a previously created
            invite.
        reason: Optional[str]
            The reason for creating this invite. Shows up on the audit log.

        Raises
        -------
        HTTPException
            Invite creation failed.

        Returns
        --------
        :class:`Invite`
            The invite that was created.
        """

        data = await self._state.http.create_invite(self.id, reason=reason, **fields)
        return Invite.from_incomplete(data=data, state=self._state)

    async def invites(self):
        """|coro|

        Returns a list of all active instant invites from this channel.

        You must have :attr:`~.Permissions.manage_guild` to get this information.

        Raises
        -------
        Forbidden
            You do not have proper permissions to get the information.
        HTTPException
            An error occurred while fetching the information.

        Returns
        -------
        List[:class:`Invite`]
            The list of invites that are currently active.
        """

        state = self._state
        data = await state.http.invites_from_channel(self.id)
        result = []

        for invite in data:
            invite['channel'] = self
            invite['guild'] = self.guild
            result.append(Invite(state=state, data=invite))

        return result

class Messageable(metaclass=abc.ABCMeta):
    """An ABC that details the common operations on a model that can send messages.

    The following implement this ABC:

    - :class:`TextChannel`
    - :class:`DMChannel`
    - :class:`GroupChannel`
    - :class:`User`
    - :class:`Member`
    - :class:`~ext.commands.Context`

    This ABC must also implement :class:`abc.Snowflake`.
    """

    __slots__ = ()

    @abc.abstractmethod
    async def _get_channel(self):
        raise NotImplementedError

    async def send(self, content=None, *, tts=False, embed=None, file=None, files=None, delete_after=None, nonce=None, message_transform=None):
        """|coro|

        Sends a message to the destination with the content given.

        The content must be a type that can convert to a string through ``str(content)``.
        If the content is set to ``None`` (the default), then the ``embed`` parameter must
        be provided.

        To upload a single file, the ``file`` parameter should be used with a
        single :class:`File` object. To upload multiple files, the ``files``
        parameter should be used with a :class:`list` of :class:`File` objects.
        **Specifying both parameters will lead to an exception**.

        If the ``embed`` parameter is provided, it must be of type :class:`Embed` and
        it must be a rich embed type.

        Parameters
        ------------
        content
            The content of the message to send.
        tts: bool
            Indicates if the message should be sent using text-to-speech.
        embed: :class:`Embed`
            The rich embed for the content.
        file: :class:`File`
            The file to upload.
        files: List[:class:`File`]
            A list of files to upload. Must be a maximum of 10.
        nonce: int
            The nonce to use for sending this message. If the message was successfully sent,
            then the message will have a nonce with this value.
        delete_after: float
            If provided, the number of seconds to wait in the background
            before deleting the message we just sent. If the deletion fails,
            then it is silently ignored.
        message_transform: callable
            If provided alongside content, content will be replaced with the result of calling transform
            with content as the only parameter

            Defaults to using the bot-wide filter if one is set, and none is provided here.

        Raises
        --------
        HTTPException
            Sending the message failed.
        Forbidden
            You do not have the proper permissions to send the message.
        InvalidArgument
            The ``files`` list is not of the appropriate size or
            you specified both ``file`` and ``files``.

        Returns
        ---------
        :class:`Message`
            The message that was sent.
        """

        channel = await self._get_channel()
        state = self._state
        content = str(content) if content is not None else None
        if embed is not None:
            embed = embed.to_dict()

        if file is not None and files is not None:
            raise InvalidArgument('cannot pass both file and files parameter to send()')

        if file is not None:
            if not isinstance(file, File):
                raise InvalidArgument('file parameter must be File')

            try:
                data = await state.http.send_files(channel.id, files=[(file.open_file(), file.filename)],
<<<<<<< HEAD
                                                        content=content, tts=tts, embed=embed, nonce=nonce,
                                                        message_transform=message_transform)
=======
                                                   content=content, tts=tts, embed=embed, nonce=nonce)
>>>>>>> 836ae730
            finally:
                file.close()

        elif files is not None:
            if len(files) > 10:
                raise InvalidArgument('files parameter must be a list of up to 10 elements')

            try:
                param = [(f.open_file(), f.filename) for f in files]
                data = await state.http.send_files(channel.id, files=param, content=content, tts=tts,
<<<<<<< HEAD
                                                        embed=embed, nonce=nonce, message_transform=message_transform)
=======
                                                   embed=embed, nonce=nonce)
>>>>>>> 836ae730
            finally:
                for f in files:
                    f.close()
        else:
            data = await state.http.send_message(channel.id, content, tts=tts, embed=embed, nonce=nonce,
                                                    message_transform=message_transform)

        ret = state.create_message(channel=channel, data=data)
        if delete_after is not None:
            async def delete():
                await asyncio.sleep(delete_after, loop=state.loop)
                try:
                    await ret.delete()
                except:
                    pass
            asyncio.ensure_future(delete(), loop=state.loop)
        return ret

    async def trigger_typing(self):
        """|coro|

        Triggers a *typing* indicator to the destination.

        *Typing* indicator will go away after 10 seconds, or after a message is sent.
        """

        channel = await self._get_channel()
        await self._state.http.send_typing(channel.id)

    def typing(self):
        """Returns a context manager that allows you to type for an indefinite period of time.

        This is useful for denoting long computations in your bot.

        .. note::

            This is both a regular context manager and an async context manager.
            This means that both ``with`` and ``async with`` work with this.

        Example Usage: ::

            async with channel.typing():
                # do expensive stuff here
                await channel.send('done!')

        """
        return Typing(self)

    async def get_message(self, id):
        """|coro|

        Retrieves a single :class:`Message` from the destination.

        This can only be used by bot accounts.

        Parameters
        ------------
        id: int
            The message ID to look for.

        Returns
        --------
        :class:`Message`
            The message asked for.

        Raises
        --------
        NotFound
            The specified message was not found.
        Forbidden
            You do not have the permissions required to get a message.
        HTTPException
            Retrieving the message failed.
        """

        channel = await self._get_channel()
        data = await self._state.http.get_message(channel.id, id)
        return self._state.create_message(channel=channel, data=data)

    async def pins(self):
        """|coro|

        Returns a :class:`list` of :class:`Message` that are currently pinned.

        Raises
        -------
        HTTPException
            Retrieving the pinned messages failed.
        """

        channel = await self._get_channel()
        state = self._state
        data = await state.http.pins_from(channel.id)
        return [state.create_message(channel=channel, data=m) for m in data]

    def history(self, *, limit=100, before=None, after=None, around=None, reverse=None):
        """Return an :class:`AsyncIterator` that enables receiving the destination's message history.

        You must have :attr:`~.Permissions.read_message_history` permissions to use this.

        All parameters are optional.

        Parameters
        -----------
        limit: Optional[int]
            The number of messages to retrieve.
            If ``None``, retrieves every message in the channel. Note, however,
            that this would make it a slow operation.
        before: :class:`Message` or `datetime`
            Retrieve messages before this date or message.
            If a date is provided it must be a timezone-naive datetime representing UTC time.
        after: :class:`Message` or `datetime`
            Retrieve messages after this date or message.
            If a date is provided it must be a timezone-naive datetime representing UTC time.
        around: :class:`Message` or `datetime`
            Retrieve messages around this date or message.
            If a date is provided it must be a timezone-naive datetime representing UTC time.
            When using this argument, the maximum limit is 101. Note that if the limit is an
            even number then this will return at most limit + 1 messages.
        reverse: bool
            If set to true, return messages in oldest->newest order. If unspecified,
            this defaults to ``False`` for most cases. However if passing in a
            ``after`` parameter then this is set to ``True``. This avoids getting messages
            out of order in the ``after`` case.

        Raises
        ------
        Forbidden
            You do not have permissions to get channel message history.
        HTTPException
            The request to get message history failed.

        Yields
        -------
        :class:`Message`
            The message with the message data parsed.

        Examples
        ---------

        Usage ::

            counter = 0
            async for message in channel.history(limit=200):
                if message.author == client.user:
                    counter += 1

        Flattening into a list: ::

            messages = await channel.history(limit=123).flatten()
            # messages is now a list of Message...
        """
        return HistoryIterator(self, limit=limit, before=before, after=after, around=around, reverse=reverse)


class Connectable(metaclass=abc.ABCMeta):
    """An ABC that details the common operations on a channel that can
    connect to a voice server.

    The following implement this ABC:

    - :class:`VoiceChannel`
    """
    __slots__ = ()

    @abc.abstractmethod
    def _get_voice_client_key(self):
        raise NotImplementedError

    @abc.abstractmethod
    def _get_voice_state_pair(self):
        raise NotImplementedError

    async def connect(self, *, timeout=60.0, reconnect=True):
        """|coro|

        Connects to voice and creates a :class:`VoiceClient` to establish
        your connection to the voice server.

        Parameters
        -----------
        timeout: float
            The timeout in seconds to wait for the voice endpoint.
        reconnect: bool
            Whether the bot should automatically attempt
            a reconnect if a part of the handshake fails
            or the gateway goes down.

        Raises
        -------
        asyncio.TimeoutError
            Could not connect to the voice channel in time.
        ClientException
            You are already connected to a voice channel.
        OpusNotLoaded
            The opus library has not been loaded.

        Returns
        -------
        :class:`VoiceClient`
            A voice client that is fully connected to the voice server.
        """
        key_id, _ = self._get_voice_client_key()
        state = self._state

        if state._get_voice_client(key_id):
            raise ClientException('Already connected to a voice channel.')

        voice = VoiceClient(state=state, timeout=timeout, channel=self)
        state._add_voice_client(key_id, voice)

        try:
            await voice.connect(reconnect=reconnect)
        except asyncio.TimeoutError as e:
            try:
                await voice.disconnect(force=True)
            except:
                # we don't care if disconnect failed because connection failed
                pass
            raise e # re-raise

        return voice<|MERGE_RESOLUTION|>--- conflicted
+++ resolved
@@ -759,12 +759,8 @@
 
             try:
                 data = await state.http.send_files(channel.id, files=[(file.open_file(), file.filename)],
-<<<<<<< HEAD
-                                                        content=content, tts=tts, embed=embed, nonce=nonce,
-                                                        message_transform=message_transform)
-=======
-                                                   content=content, tts=tts, embed=embed, nonce=nonce)
->>>>>>> 836ae730
+                                                   content=content, tts=tts, embed=embed, nonce=nonce,
+                                                   message_transform=message_transform)
             finally:
                 file.close()
 
@@ -775,11 +771,7 @@
             try:
                 param = [(f.open_file(), f.filename) for f in files]
                 data = await state.http.send_files(channel.id, files=param, content=content, tts=tts,
-<<<<<<< HEAD
-                                                        embed=embed, nonce=nonce, message_transform=message_transform)
-=======
-                                                   embed=embed, nonce=nonce)
->>>>>>> 836ae730
+                                                   embed=embed, nonce=nonce, message_transform=message_transform)
             finally:
                 for f in files:
                     f.close()
