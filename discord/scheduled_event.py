--- conflicted
+++ resolved
@@ -131,13 +131,8 @@
         self.id: int = int(data['id'])
         self.guild_id: int = int(data['guild_id'])
         self.name: str = data['name']
-<<<<<<< HEAD
-        self.description: str = data.get('description', '')
+        self.description: Optional[str] = data.get('description')
         self.entity_type: EntityType = try_enum(EntityType, data['entity_type'])
-=======
-        self.description: Optional[str] = data.get('description')
-        self.entity_type = try_enum(EntityType, data['entity_type'])
->>>>>>> 15885ea7
         self.entity_id: Optional[int] = _get_as_snowflake(data, 'entity_id')
         self.start_time: datetime = parse_time(data['scheduled_start_time'])
         self.privacy_level: PrivacyLevel = try_enum(PrivacyLevel, data['status'])
