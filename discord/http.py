# -*- coding: utf-8 -*-

"""
The MIT License (MIT)

Copyright (c) 2015-2019 Rapptz

Permission is hereby granted, free of charge, to any person obtaining a
copy of this software and associated documentation files (the "Software"),
to deal in the Software without restriction, including without limitation
the rights to use, copy, modify, merge, publish, distribute, sublicense,
and/or sell copies of the Software, and to permit persons to whom the
Software is furnished to do so, subject to the following conditions:

The above copyright notice and this permission notice shall be included in
all copies or substantial portions of the Software.

THE SOFTWARE IS PROVIDED "AS IS", WITHOUT WARRANTY OF ANY KIND, EXPRESS
OR IMPLIED, INCLUDING BUT NOT LIMITED TO THE WARRANTIES OF MERCHANTABILITY,
FITNESS FOR A PARTICULAR PURPOSE AND NONINFRINGEMENT. IN NO EVENT SHALL THE
AUTHORS OR COPYRIGHT HOLDERS BE LIABLE FOR ANY CLAIM, DAMAGES OR OTHER
LIABILITY, WHETHER IN AN ACTION OF CONTRACT, TORT OR OTHERWISE, ARISING
FROM, OUT OF OR IN CONNECTION WITH THE SOFTWARE OR THE USE OR OTHER
DEALINGS IN THE SOFTWARE.
"""

import asyncio
import json
import logging
import sys
from urllib.parse import quote as _uriquote
import weakref

import aiohttp

from .errors import HTTPException, Forbidden, NotFound, LoginFailure, GatewayNotFound
from . import __version__, utils

log = logging.getLogger(__name__)

async def json_or_text(response):
    text = await response.text(encoding='utf-8')
    if response.headers['content-type'] == 'application/json':
        return json.loads(text)
    return text

class Route:
    BASE = 'https://discordapp.com/api/v7'

    def __init__(self, method, path, **parameters):
        self.path = path
        self.method = method
        url = (self.BASE + self.path)
        if parameters:
            self.url = url.format(**{k: _uriquote(v) if isinstance(v, str) else v for k, v in parameters.items()})
        else:
            self.url = url

        # major parameters:
        self.channel_id = parameters.get('channel_id')
        self.guild_id = parameters.get('guild_id')

    @property
    def bucket(self):
        # the bucket is just method + path w/ major parameters
        return '{0.method}:{0.channel_id}:{0.guild_id}:{0.path}'.format(self)

class MaybeUnlock:
    def __init__(self, lock):
        self.lock = lock
        self._unlock = True

    def __enter__(self):
        return self

    def defer(self):
        self._unlock = False

    def __exit__(self, type, value, traceback):
        if self._unlock:
            self.lock.release()

class HTTPClient:
    """Represents an HTTP client sending HTTP requests to the Discord API."""

    SUCCESS_LOG = '{method} {url} has received {text}'
    REQUEST_LOG = '{method} {url} with {json} has returned {status}'

    def __init__(self, connector=None, *, proxy=None, proxy_auth=None, loop=None):
        self.loop = asyncio.get_event_loop() if loop is None else loop
        self.connector = connector
        self.__session = None # filled in static_login
        self._locks = weakref.WeakValueDictionary()
        self._global_over = asyncio.Event(loop=self.loop)
        self._global_over.set()
        self.token = None
        self.bot_token = False
        self.proxy = proxy
        self.proxy_auth = proxy_auth

        user_agent = 'DiscordBot (https://github.com/Rapptz/discord.py {0}) Python/{1[0]}.{1[1]} aiohttp/{2}'
        self.user_agent = user_agent.format(__version__, sys.version_info, aiohttp.__version__)

    def recreate(self):
        if self.__session.closed:
            self.__session = aiohttp.ClientSession(connector=self.connector, loop=self.loop)

    async def request(self, route, *, files=None, header_bypass_delay=None, **kwargs):
        bucket = route.bucket
        method = route.method
        url = route.url

        lock = self._locks.get(bucket)
        if lock is None:
            lock = asyncio.Lock(loop=self.loop)
            if bucket is not None:
                self._locks[bucket] = lock

        # header creation
        headers = {
            'User-Agent': self.user_agent,
        }

        if self.token is not None:
            headers['Authorization'] = 'Bot ' + self.token if self.bot_token else self.token
        # some checking if it's a JSON request
        if 'json' in kwargs:
            headers['Content-Type'] = 'application/json'
            kwargs['data'] = utils.to_json(kwargs.pop('json'))

        try:
            reason = kwargs.pop('reason')
        except KeyError:
            pass
        else:
            if reason:
                headers['X-Audit-Log-Reason'] = _uriquote(reason, safe='/ ')

        kwargs['headers'] = headers

        # Proxy support
        if self.proxy is not None:
            kwargs['proxy'] = self.proxy
        if self.proxy_auth is not None:
            kwargs['proxy_auth'] = self.proxy_auth

        if not self._global_over.is_set():
            # wait until the global lock is complete
            await self._global_over.wait()

        await lock.acquire()
        with MaybeUnlock(lock) as maybe_lock:
            for tries in range(5):
                if files:
                    for f in files:
                        f.reset(seek=tries)

                async with self.__session.request(method, url, **kwargs) as r:
                    log.debug('%s %s with %s has returned %s', method, url, kwargs.get('data'), r.status)

                    # even errors have text involved in them so this is safe to call
                    data = await json_or_text(r)

                    # check if we have rate limit header information
                    remaining = r.headers.get('X-Ratelimit-Remaining')
                    if remaining == '0' and r.status != 429:
                        # we've depleted our current bucket
                        if header_bypass_delay is None:
                            delta = utils._parse_ratelimit_header(r)
                        else:
                            delta = header_bypass_delay

                        log.debug('A rate limit bucket has been exhausted (bucket: %s, retry: %s).', bucket, delta)
                        maybe_lock.defer()
                        self.loop.call_later(delta, lock.release)

                    # the request was successful so just return the text/json
                    if 300 > r.status >= 200:
                        log.debug('%s %s has received %s', method, url, data)
                        return data

                    # we are being rate limited
                    if r.status == 429:
                        fmt = 'We are being rate limited. Retrying in %.2f seconds. Handled under the bucket "%s"'

                        # sleep a bit
                        retry_after = data['retry_after'] / 1000.0
                        log.warning(fmt, retry_after, bucket)

                        # check if it's a global rate limit
                        is_global = data.get('global', False)
                        if is_global:
                            log.warning('Global rate limit has been hit. Retrying in %.2f seconds.', retry_after)
                            self._global_over.clear()

                        await asyncio.sleep(retry_after, loop=self.loop)
                        log.debug('Done sleeping for the rate limit. Retrying...')

                        # release the global lock now that the
                        # global rate limit has passed
                        if is_global:
                            self._global_over.set()
                            log.debug('Global rate limit is now over.')

                        continue

                    # we've received a 500 or 502, unconditional retry
                    if r.status in {500, 502}:
                        await asyncio.sleep(1 + tries * 2, loop=self.loop)
                        continue

                    # the usual error cases
                    if r.status == 403:
                        raise Forbidden(r, data)
                    elif r.status == 404:
                        raise NotFound(r, data)
                    else:
                        raise HTTPException(r, data)

            # We've run out of retries, raise.
            raise HTTPException(r, data)

<<<<<<< HEAD
    async def get_from_cdn(self, url):
        async with self._session.get(url) as resp:
=======
    async def get_attachment(self, url):
        async with self.__session.get(url) as resp:
>>>>>>> 43b44751
            if resp.status == 200:
                return await resp.read()
            elif resp.status == 404:
                raise NotFound(resp, 'asset not found')
            elif resp.status == 403:
                raise Forbidden(resp, 'cannot retrieve asset')
            else:
                raise HTTPException(resp, 'failed to get asset')

    # state management

    async def close(self):
        if self.__session:
            await self.__session.close()

    def _token(self, token, *, bot=True):
        self.token = token
        self.bot_token = bot
        self._ack_token = None

    # login management

    async def static_login(self, token, *, bot):
        # Necessary to get aiohttp to stop complaining about session creation
        self.__session = aiohttp.ClientSession(connector=self.connector, loop=self.loop)
        old_token, old_bot = self.token, self.bot_token
        self._token(token, bot=bot)

        try:
            data = await self.request(Route('GET', '/users/@me'))
        except HTTPException as exc:
            self._token(old_token, bot=old_bot)
            if exc.response.status == 401:
                raise LoginFailure('Improper token has been passed.') from exc
            raise

        return data

    def logout(self):
        return self.request(Route('POST', '/auth/logout'))

    # Group functionality

    def start_group(self, user_id, recipients):
        payload = {
            'recipients': recipients
        }

        return self.request(Route('POST', '/users/{user_id}/channels', user_id=user_id), json=payload)

    def leave_group(self, channel_id):
        return self.request(Route('DELETE', '/channels/{channel_id}', channel_id=channel_id))

    def add_group_recipient(self, channel_id, user_id):
        r = Route('PUT', '/channels/{channel_id}/recipients/{user_id}', channel_id=channel_id, user_id=user_id)
        return self.request(r)

    def remove_group_recipient(self, channel_id, user_id):
        r = Route('DELETE', '/channels/{channel_id}/recipients/{user_id}', channel_id=channel_id, user_id=user_id)
        return self.request(r)

    def edit_group(self, channel_id, **options):
        valid_keys = ('name', 'icon')
        payload = {
            k: v for k, v in options.items() if k in valid_keys
        }

        return self.request(Route('PATCH', '/channels/{channel_id}', channel_id=channel_id), json=payload)

    def convert_group(self, channel_id):
        return self.request(Route('POST', '/channels/{channel_id}/convert', channel_id=channel_id))

    # Message management

    def start_private_message(self, user_id):
        payload = {
            'recipient_id': user_id
        }

        return self.request(Route('POST', '/users/@me/channels'), json=payload)

    def send_message(self, channel_id, content, *, tts=False, embed=None, nonce=None):
        r = Route('POST', '/channels/{channel_id}/messages', channel_id=channel_id)
        payload = {}

        if content:
            payload['content'] = content

        if tts:
            payload['tts'] = True

        if embed:
            payload['embed'] = embed

        if nonce:
            payload['nonce'] = nonce

        return self.request(r, json=payload)

    def send_typing(self, channel_id):
        return self.request(Route('POST', '/channels/{channel_id}/typing', channel_id=channel_id))

    def send_files(self, channel_id, *, files, content=None, tts=False, embed=None, nonce=None):
        r = Route('POST', '/channels/{channel_id}/messages', channel_id=channel_id)
        form = aiohttp.FormData()

        payload = {'tts': tts}
        if content:
            payload['content'] = content
        if embed:
            payload['embed'] = embed
        if nonce:
            payload['nonce'] = nonce

        form.add_field('payload_json', utils.to_json(payload))
        if len(files) == 1:
            file = files[0]
            form.add_field('file', file.fp, filename=file.filename, content_type='application/octet-stream')
        else:
            for index, file in enumerate(files):
                form.add_field('file%s' % index, file.fp, filename=file.filename, content_type='application/octet-stream')

        return self.request(r, data=form, files=files)

    async def ack_message(self, channel_id, message_id):
        r = Route('POST', '/channels/{channel_id}/messages/{message_id}/ack', channel_id=channel_id, message_id=message_id)
        data = await self.request(r, json={'token': self._ack_token})
        self._ack_token = data['token']

    def ack_guild(self, guild_id):
        return self.request(Route('POST', '/guilds/{guild_id}/ack', guild_id=guild_id))

    def delete_message(self, channel_id, message_id, *, reason=None):
        r = Route('DELETE', '/channels/{channel_id}/messages/{message_id}', channel_id=channel_id, message_id=message_id)
        return self.request(r, reason=reason)

    def delete_messages(self, channel_id, message_ids, *, reason=None):
        r = Route('POST', '/channels/{channel_id}/messages/bulk_delete', channel_id=channel_id)
        payload = {
            'messages': message_ids
        }

        return self.request(r, json=payload, reason=reason)

    def edit_message(self, message_id, channel_id, **fields):
        r = Route('PATCH', '/channels/{channel_id}/messages/{message_id}', channel_id=channel_id, message_id=message_id)
        return self.request(r, json=fields)

    def add_reaction(self, message_id, channel_id, emoji):
        r = Route('PUT', '/channels/{channel_id}/messages/{message_id}/reactions/{emoji}/@me',
                  channel_id=channel_id, message_id=message_id, emoji=emoji)
        return self.request(r, header_bypass_delay=0.25)

    def remove_reaction(self, message_id, channel_id, emoji, member_id):
        r = Route('DELETE', '/channels/{channel_id}/messages/{message_id}/reactions/{emoji}/{member_id}',
                  channel_id=channel_id, message_id=message_id, member_id=member_id, emoji=emoji)
        return self.request(r, header_bypass_delay=0.25)

    def remove_own_reaction(self, message_id, channel_id, emoji):
        r = Route('DELETE', '/channels/{channel_id}/messages/{message_id}/reactions/{emoji}/@me',
                  channel_id=channel_id, message_id=message_id, emoji=emoji)
        return self.request(r, header_bypass_delay=0.25)

    def get_reaction_users(self, message_id, channel_id, emoji, limit, after=None):
        r = Route('GET', '/channels/{channel_id}/messages/{message_id}/reactions/{emoji}',
                  channel_id=channel_id, message_id=message_id, emoji=emoji)

        params = {'limit': limit}
        if after:
            params['after'] = after
        return self.request(r, params=params)

    def clear_reactions(self, message_id, channel_id):
        r = Route('DELETE', '/channels/{channel_id}/messages/{message_id}/reactions',
                  channel_id=channel_id, message_id=message_id)

        return self.request(r)

    def get_message(self, channel_id, message_id):
        r = Route('GET', '/channels/{channel_id}/messages/{message_id}', channel_id=channel_id, message_id=message_id)
        return self.request(r)

    def logs_from(self, channel_id, limit, before=None, after=None, around=None):
        params = {
            'limit': limit
        }

        if before:
            params['before'] = before
        if after:
            params['after'] = after
        if around:
            params['around'] = around

        return self.request(Route('GET', '/channels/{channel_id}/messages', channel_id=channel_id), params=params)

    def pin_message(self, channel_id, message_id):
        return self.request(Route('PUT', '/channels/{channel_id}/pins/{message_id}',
                                  channel_id=channel_id, message_id=message_id))

    def unpin_message(self, channel_id, message_id):
        return self.request(Route('DELETE', '/channels/{channel_id}/pins/{message_id}',
                                  channel_id=channel_id, message_id=message_id))

    def pins_from(self, channel_id):
        return self.request(Route('GET', '/channels/{channel_id}/pins', channel_id=channel_id))

    # Member management

    def kick(self, user_id, guild_id, reason=None):
        r = Route('DELETE', '/guilds/{guild_id}/members/{user_id}', guild_id=guild_id, user_id=user_id)
        if reason:
            # thanks aiohttp
            r.url = '{0.url}?reason={1}'.format(r, _uriquote(reason))

        return self.request(r)

    def ban(self, user_id, guild_id, delete_message_days=1, reason=None):
        r = Route('PUT', '/guilds/{guild_id}/bans/{user_id}', guild_id=guild_id, user_id=user_id)
        params = {
            'delete-message-days': delete_message_days,
        }

        if reason:
            # thanks aiohttp
            r.url = '{0.url}?reason={1}'.format(r, _uriquote(reason))

        return self.request(r, params=params)

    def unban(self, user_id, guild_id, *, reason=None):
        r = Route('DELETE', '/guilds/{guild_id}/bans/{user_id}', guild_id=guild_id, user_id=user_id)
        return self.request(r, reason=reason)

    def guild_voice_state(self, user_id, guild_id, *, mute=None, deafen=None, reason=None):
        r = Route('PATCH', '/guilds/{guild_id}/members/{user_id}', guild_id=guild_id, user_id=user_id)
        payload = {}
        if mute is not None:
            payload['mute'] = mute

        if deafen is not None:
            payload['deaf'] = deafen

        return self.request(r, json=payload, reason=reason)

    def edit_profile(self, password, username, avatar, **fields):
        payload = {
            'password': password,
            'username': username,
            'avatar': avatar
        }

        if 'email' in fields:
            payload['email'] = fields['email']

        if 'new_password' in fields:
            payload['new_password'] = fields['new_password']

        return self.request(Route('PATCH', '/users/@me'), json=payload)

    def change_my_nickname(self, guild_id, nickname, *, reason=None):
        r = Route('PATCH', '/guilds/{guild_id}/members/@me/nick', guild_id=guild_id)
        payload = {
            'nick': nickname
        }
        return self.request(r, json=payload, reason=reason)

    def change_nickname(self, guild_id, user_id, nickname, *, reason=None):
        r = Route('PATCH', '/guilds/{guild_id}/members/{user_id}', guild_id=guild_id, user_id=user_id)
        payload = {
            'nick': nickname
        }
        return self.request(r, json=payload, reason=reason)

    def edit_member(self, guild_id, user_id, *, reason=None, **fields):
        r = Route('PATCH', '/guilds/{guild_id}/members/{user_id}', guild_id=guild_id, user_id=user_id)
        return self.request(r, json=fields, reason=reason)

    # Channel management

    def edit_channel(self, channel_id, *, reason=None, **options):
        r = Route('PATCH', '/channels/{channel_id}', channel_id=channel_id)
        valid_keys = ('name', 'parent_id', 'topic', 'bitrate', 'nsfw',
                      'user_limit', 'position', 'permission_overwrites', 'rate_limit_per_user')
        payload = {
            k: v for k, v in options.items() if k in valid_keys
        }

        return self.request(r, reason=reason, json=payload)

    def bulk_channel_update(self, guild_id, data, *, reason=None):
        r = Route('PATCH', '/guilds/{guild_id}/channels', guild_id=guild_id)
        return self.request(r, json=data, reason=reason)

    def create_channel(self, guild_id, channel_type, *, reason=None, **options):
        payload = {
            'type': channel_type
        }

        valid_keys = ('name', 'parent_id', 'topic', 'bitrate', 'nsfw',
                      'user_limit', 'position', 'permission_overwrites', 'rate_limit_per_user')
        payload.update({
            k: v for k, v in options.items() if k in valid_keys and v is not None
        })

        return self.request(Route('POST', '/guilds/{guild_id}/channels', guild_id=guild_id), json=payload, reason=reason)

    def delete_channel(self, channel_id, *, reason=None):
        return self.request(Route('DELETE', '/channels/{channel_id}', channel_id=channel_id), reason=reason)

    # Webhook management

    def create_webhook(self, channel_id, *, name, avatar=None):
        payload = {
            'name': name
        }
        if avatar is not None:
            payload['avatar'] = avatar

        return self.request(Route('POST', '/channels/{channel_id}/webhooks', channel_id=channel_id), json=payload)

    def channel_webhooks(self, channel_id):
        return self.request(Route('GET', '/channels/{channel_id}/webhooks', channel_id=channel_id))

    def guild_webhooks(self, guild_id):
        return self.request(Route('GET', '/guilds/{guild_id}/webhooks', guild_id=guild_id))

    def get_webhook(self, webhook_id):
        return self.request(Route('GET', '/webhooks/{webhook_id}', webhook_id=webhook_id))

    # Guild management

    def get_guilds(self, limit, before=None, after=None):
        params = {
            'limit': limit
        }

        if before:
            params['before'] = before
        if after:
            params['after'] = after

        return self.request(Route('GET', '/users/@me/guilds'), params=params)

    def leave_guild(self, guild_id):
        return self.request(Route('DELETE', '/users/@me/guilds/{guild_id}', guild_id=guild_id))

    def get_guild(self, guild_id):
        return self.request(Route('GET', '/guilds/{guild_id}', guild_id=guild_id))

    def delete_guild(self, guild_id):
        return self.request(Route('DELETE', '/guilds/{guild_id}', guild_id=guild_id))

    def create_guild(self, name, region, icon):
        payload = {
            'name': name,
            'icon': icon,
            'region': region
        }

        return self.request(Route('POST', '/guilds'), json=payload)

    def edit_guild(self, guild_id, *, reason=None, **fields):
        valid_keys = ('name', 'region', 'icon', 'afk_timeout', 'owner_id',
                      'afk_channel_id', 'splash', 'verification_level',
                      'system_channel_id', 'default_message_notifications',
                      'description', 'explicit_content_filter', 'banner')

        payload = {
            k: v for k, v in fields.items() if k in valid_keys
        }

        return self.request(Route('PATCH', '/guilds/{guild_id}', guild_id=guild_id), json=payload, reason=reason)

    def get_bans(self, guild_id):
        return self.request(Route('GET', '/guilds/{guild_id}/bans', guild_id=guild_id))

    def get_ban(self, user_id, guild_id):
        return self.request(Route('GET', '/guilds/{guild_id}/bans/{user_id}', guild_id=guild_id, user_id=user_id))

    def get_vanity_code(self, guild_id):
        return self.request(Route('GET', '/guilds/{guild_id}/vanity-url', guild_id=guild_id))

    def change_vanity_code(self, guild_id, code, *, reason=None):
        payload = {'code': code}
        return self.request(Route('PATCH', '/guilds/{guild_id}/vanity-url', guild_id=guild_id), json=payload, reason=reason)

    def get_member(self, guild_id, member_id):
        return self.request(Route('GET', '/guilds/{guild_id}/members/{member_id}', guild_id=guild_id, member_id=member_id))

    def prune_members(self, guild_id, days, *, reason=None):
        params = {
            'days': days
        }
        return self.request(Route('POST', '/guilds/{guild_id}/prune', guild_id=guild_id), params=params, reason=reason)

    def estimate_pruned_members(self, guild_id, days):
        params = {
            'days': days
        }
        return self.request(Route('GET', '/guilds/{guild_id}/prune', guild_id=guild_id), params=params)

    def create_custom_emoji(self, guild_id, name, image, *, roles=None, reason=None):
        payload = {
            'name': name,
            'image': image,
            'roles': roles or []
        }

        r = Route('POST', '/guilds/{guild_id}/emojis', guild_id=guild_id)
        return self.request(r, json=payload, reason=reason)

    def delete_custom_emoji(self, guild_id, emoji_id, *, reason=None):
        r = Route('DELETE', '/guilds/{guild_id}/emojis/{emoji_id}', guild_id=guild_id, emoji_id=emoji_id)
        return self.request(r, reason=reason)

    def edit_custom_emoji(self, guild_id, emoji_id, *, name, roles=None, reason=None):
        payload = {
            'name': name,
            'roles': roles or []
        }
        r = Route('PATCH', '/guilds/{guild_id}/emojis/{emoji_id}', guild_id=guild_id, emoji_id=emoji_id)
        return self.request(r, json=payload, reason=reason)

    def get_audit_logs(self, guild_id, limit=100, before=None, after=None, user_id=None, action_type=None):
        params = {'limit': limit}
        if before:
            params['before'] = before
        if after:
            params['after'] = after
        if user_id:
            params['user_id'] = user_id
        if action_type:
            params['action_type'] = action_type

        r = Route('GET', '/guilds/{guild_id}/audit-logs', guild_id=guild_id)
        return self.request(r, params=params)

    def get_widget(self, guild_id):
        return self.request(Route('GET', '/guilds/{guild_id}/widget.json', guild_id=guild_id))

    # Invite management

    def create_invite(self, channel_id, *, reason=None, **options):
        r = Route('POST', '/channels/{channel_id}/invites', channel_id=channel_id)
        payload = {
            'max_age': options.get('max_age', 0),
            'max_uses': options.get('max_uses', 0),
            'temporary': options.get('temporary', False),
            'unique': options.get('unique', True)
        }

        return self.request(r, reason=reason, json=payload)

    def get_invite(self, invite_id, *, with_counts=True):
        params = {
            'with_counts': int(with_counts)
        }
        return self.request(Route('GET', '/invite/{invite_id}', invite_id=invite_id), params=params)

    def invites_from(self, guild_id):
        return self.request(Route('GET', '/guilds/{guild_id}/invites', guild_id=guild_id))

    def invites_from_channel(self, channel_id):
        return self.request(Route('GET', '/channels/{channel_id}/invites', channel_id=channel_id))

    def delete_invite(self, invite_id, *, reason=None):
        return self.request(Route('DELETE', '/invite/{invite_id}', invite_id=invite_id), reason=reason)

    # Role management

    def edit_role(self, guild_id, role_id, *, reason=None, **fields):
        r = Route('PATCH', '/guilds/{guild_id}/roles/{role_id}', guild_id=guild_id, role_id=role_id)
        valid_keys = ('name', 'permissions', 'color', 'hoist', 'mentionable')
        payload = {
            k: v for k, v in fields.items() if k in valid_keys
        }
        return self.request(r, json=payload, reason=reason)

    def delete_role(self, guild_id, role_id, *, reason=None):
        r = Route('DELETE', '/guilds/{guild_id}/roles/{role_id}', guild_id=guild_id, role_id=role_id)
        return self.request(r, reason=reason)

    def replace_roles(self, user_id, guild_id, role_ids, *, reason=None):
        return self.edit_member(guild_id=guild_id, user_id=user_id, roles=role_ids, reason=reason)

    def create_role(self, guild_id, *, reason=None, **fields):
        r = Route('POST', '/guilds/{guild_id}/roles', guild_id=guild_id)
        return self.request(r, json=fields, reason=reason)

    def move_role_position(self, guild_id, positions, *, reason=None):
        r = Route('PATCH', '/guilds/{guild_id}/roles', guild_id=guild_id)
        return self.request(r, json=positions, reason=reason)

    def add_role(self, guild_id, user_id, role_id, *, reason=None):
        r = Route('PUT', '/guilds/{guild_id}/members/{user_id}/roles/{role_id}',
                  guild_id=guild_id, user_id=user_id, role_id=role_id)
        return self.request(r, reason=reason)

    def remove_role(self, guild_id, user_id, role_id, *, reason=None):
        r = Route('DELETE', '/guilds/{guild_id}/members/{user_id}/roles/{role_id}',
                  guild_id=guild_id, user_id=user_id, role_id=role_id)
        return self.request(r, reason=reason)

    def edit_channel_permissions(self, channel_id, target, allow, deny, type, *, reason=None):
        payload = {
            'id': target,
            'allow': allow,
            'deny': deny,
            'type': type
        }
        r = Route('PUT', '/channels/{channel_id}/permissions/{target}', channel_id=channel_id, target=target)
        return self.request(r, json=payload, reason=reason)

    def delete_channel_permissions(self, channel_id, target, *, reason=None):
        r = Route('DELETE', '/channels/{channel_id}/permissions/{target}', channel_id=channel_id, target=target)
        return self.request(r, reason=reason)

    # Voice management

    def move_member(self, user_id, guild_id, channel_id, *, reason=None):
        return self.edit_member(guild_id=guild_id, user_id=user_id, channel_id=channel_id, reason=reason)

    # Relationship related

    def remove_relationship(self, user_id):
        r = Route('DELETE', '/users/@me/relationships/{user_id}', user_id=user_id)
        return self.request(r)

    def add_relationship(self, user_id, type=None):
        r = Route('PUT', '/users/@me/relationships/{user_id}', user_id=user_id)
        payload = {}
        if type is not None:
            payload['type'] = type

        return self.request(r, json=payload)

    def send_friend_request(self, username, discriminator):
        r = Route('POST', '/users/@me/relationships')
        payload = {
            'username': username,
            'discriminator': int(discriminator)
        }
        return self.request(r, json=payload)

    # Misc

    def application_info(self):
        return self.request(Route('GET', '/oauth2/applications/@me'))

    async def get_gateway(self, *, encoding='json', v=6, zlib=True):
        try:
            data = await self.request(Route('GET', '/gateway'))
        except HTTPException as exc:
            raise GatewayNotFound() from exc
        if zlib:
            value = '{0}?encoding={1}&v={2}&compress=zlib-stream'
        else:
            value = '{0}?encoding={1}&v={2}'
        return value.format(data['url'], encoding, v)

    async def get_bot_gateway(self, *, encoding='json', v=6, zlib=True):
        try:
            data = await self.request(Route('GET', '/gateway/bot'))
        except HTTPException as exc:
            raise GatewayNotFound() from exc

        if zlib:
            value = '{0}?encoding={1}&v={2}&compress=zlib-stream'
        else:
            value = '{0}?encoding={1}&v={2}'
        return data['shards'], value.format(data['url'], encoding, v)

    def get_user_info(self, user_id):
        return self.request(Route('GET', '/users/{user_id}', user_id=user_id))

    def get_user_profile(self, user_id):
        return self.request(Route('GET', '/users/{user_id}/profile', user_id=user_id))

    def get_mutual_friends(self, user_id):
        return self.request(Route('GET', '/users/{user_id}/relationships', user_id=user_id))

    def change_hypesquad_house(self, house_id):
        payload = {'house_id': house_id}
        return self.request(Route('POST', '/hypesquad/online'), json=payload)

    def leave_hypesquad_house(self):
        return self.request(Route('DELETE', '/hypesquad/online'))<|MERGE_RESOLUTION|>--- conflicted
+++ resolved
@@ -220,13 +220,8 @@
             # We've run out of retries, raise.
             raise HTTPException(r, data)
 
-<<<<<<< HEAD
     async def get_from_cdn(self, url):
-        async with self._session.get(url) as resp:
-=======
-    async def get_attachment(self, url):
         async with self.__session.get(url) as resp:
->>>>>>> 43b44751
             if resp.status == 200:
                 return await resp.read()
             elif resp.status == 404:
