--- conflicted
+++ resolved
@@ -70,13 +70,10 @@
 from .threads import *
 from .automod import *
 from .poll import *
-<<<<<<< HEAD
+from .soundboard import *
+from .subscription import *
 from .clan import *
 from .member_verification import *
-=======
-from .soundboard import *
-from .subscription import *
->>>>>>> af759857
 
 
 class VersionInfo(NamedTuple):
