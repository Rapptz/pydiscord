--- conflicted
+++ resolved
@@ -4522,7 +4522,26 @@
 
         return self.dms_paused_until > utils.utcnow()
 
-<<<<<<< HEAD
+    def is_dm_spam_detected(self) -> bool:
+        """:class:`bool`: Whether DM spam was detected in the guild.
+
+        .. versionadded:: 2.5
+        """
+        if not self.dm_spam_detected_at:
+            return False
+
+        return self.dm_spam_detected_at > utils.utcnow()
+
+    def is_raid_detected(self) -> bool:
+        """:class:`bool`: Whether a raid was detected in the guild.
+
+        .. versionadded:: 2.5
+        """
+        if not self.raid_detected_at:
+            return False
+
+        return self.raid_detected_at > utils.utcnow()
+
     async def fetch_soundboard_sound(self, sound_id: int, /) -> SoundboardSound:
         """|coro|
 
@@ -4648,25 +4667,4 @@
                     payload['emoji_id'] = partial_emoji.id
 
         data = await self._state.http.create_soundboard_sound(self.id, reason=reason, **payload)
-        return SoundboardSound(guild=self, state=self._state, data=data)
-=======
-    def is_dm_spam_detected(self) -> bool:
-        """:class:`bool`: Whether DM spam was detected in the guild.
-
-        .. versionadded:: 2.5
-        """
-        if not self.dm_spam_detected_at:
-            return False
-
-        return self.dm_spam_detected_at > utils.utcnow()
-
-    def is_raid_detected(self) -> bool:
-        """:class:`bool`: Whether a raid was detected in the guild.
-
-        .. versionadded:: 2.5
-        """
-        if not self.raid_detected_at:
-            return False
-
-        return self.raid_detected_at > utils.utcnow()
->>>>>>> 59f877fc
+        return SoundboardSound(guild=self, state=self._state, data=data)