--- conflicted
+++ resolved
@@ -94,12 +94,9 @@
 from .welcome_screen import WelcomeScreen, WelcomeChannel
 from .automod import AutoModRule, AutoModTrigger, AutoModRuleAction
 from .partial_emoji import _EmojiTag, PartialEmoji
-<<<<<<< HEAD
+from .soundboard import SoundboardSound
 from .clan import Clan
 from .member_verification import MemberVerificationForm
-=======
-from .soundboard import SoundboardSound
->>>>>>> af759857
 
 
 __all__ = (
@@ -4529,48 +4526,6 @@
 
         return self.dms_paused_until > utils.utcnow()
 
-<<<<<<< HEAD
-    def has_clan(self) -> bool:
-        """:class:`bool`: Whether there is a clan available for this guild.
-
-        .. versionadded:: 2.5
-        """
-        return 'CLAN' in self.features
-
-    async def fetch_clan(self) -> Clan:
-        """|coro|
-
-        Fetches this guild's clan.
-
-        .. versionadded:: 2.5
-
-        Raises
-        ------
-        ClientException
-            Guild does not have a clan.
-        HTTPException
-            An error occurred while fetching the clan info.
-
-        Returns
-        -------
-        :class:`Clan`
-            This guild's clan.
-        """
-
-        if not self.has_clan():
-            raise ClientException('Guild does not have a clan')
-
-        data = await self._state.http.get_clan(self.id)
-
-        return Clan(data=data, state=self._state)
-
-    async def fetch_member_verification_form(
-        self, *, with_guild: bool = MISSING, invite: Union[str, Invite] = MISSING
-    ) -> Optional[MemberVerificationForm]:
-        """|coro|
-
-        Fetches the current guild member verification form.
-=======
     def is_dm_spam_detected(self) -> bool:
         """:class:`bool`: Whether DM spam was detected in the guild.
 
@@ -4664,37 +4619,11 @@
 
         Creates a :class:`SoundboardSound` for the guild.
         You must have :attr:`Permissions.create_expressions` to do this.
->>>>>>> af759857
 
         .. versionadded:: 2.5
 
         Parameters
         ----------
-<<<<<<< HEAD
-        with_guild: :class:`bool`
-            Whether to include a guild snapshot on the member verification form.
-        invite: Union[:class:`str`, :class:`Invite`]
-            The invite code the member verification form is fetched from.
-
-        Raises
-        ------
-        HTTPException
-            Fetching the member verification form failed.
-
-        Returns
-        -------
-        Optional[:class:`MemberVerificationForm`]
-            The member verification form, or ``None``.
-        """
-
-        invite_code = MISSING
-
-        if invite is not MISSING:
-            invite_code = invite.code if isinstance(invite, Invite) else invite
-
-        form = await self._state.http.get_guild_member_verification(self.id, with_guild=with_guild, invite_code=invite_code)
-        return MemberVerificationForm._from_data(data=form, state=self._state, guild=self)
-=======
         name: :class:`str`
             The name of the sound. Must be between 2 and 32 characters.
         sound: :class:`bytes`
@@ -4743,4 +4672,72 @@
 
         data = await self._state.http.create_soundboard_sound(self.id, reason=reason, **payload)
         return SoundboardSound(guild=self, state=self._state, data=data)
->>>>>>> af759857
+
+    def has_clan(self) -> bool:
+        """:class:`bool`: Whether there is a clan available for this guild.
+
+        .. versionadded:: 2.5
+        """
+        return 'CLAN' in self.features
+
+    async def fetch_clan(self) -> Clan:
+        """|coro|
+
+        Fetches this guild's clan.
+
+        .. versionadded:: 2.5
+
+        Raises
+        ------
+        ClientException
+            Guild does not have a clan.
+        HTTPException
+            An error occurred while fetching the clan info.
+
+        Returns
+        -------
+        :class:`Clan`
+            This guild's clan.
+        """
+
+        if not self.has_clan():
+            raise ClientException('Guild does not have a clan')
+
+        data = await self._state.http.get_clan(self.id)
+
+        return Clan(data=data, state=self._state)
+
+    async def fetch_member_verification_form(
+        self, *, with_guild: bool = MISSING, invite: Union[str, Invite] = MISSING
+    ) -> Optional[MemberVerificationForm]:
+        """|coro|
+
+        Fetches the current guild member verification form.
+
+        .. versionadded:: 2.5
+
+        Parameters
+        ----------
+        with_guild: :class:`bool`
+            Whether to include a guild snapshot on the member verification form.
+        invite: Union[:class:`str`, :class:`Invite`]
+            The invite code the member verification form is fetched from.
+
+        Raises
+        ------
+        HTTPException
+            Fetching the member verification form failed.
+
+        Returns
+        -------
+        Optional[:class:`MemberVerificationForm`]
+            The member verification form, or ``None``.
+        """
+
+        invite_code = MISSING
+
+        if invite is not MISSING:
+            invite_code = invite.code if isinstance(invite, Invite) else invite
+
+        form = await self._state.http.get_guild_member_verification(self.id, with_guild=with_guild, invite_code=invite_code)
+        return MemberVerificationForm._from_data(data=form, state=self._state, guild=self)