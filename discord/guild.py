--- conflicted
+++ resolved
@@ -1841,12 +1841,9 @@
         widget_enabled: bool = MISSING,
         widget_channel: Optional[Snowflake] = MISSING,
         mfa_level: MFALevel = MISSING,
-<<<<<<< HEAD
-        clyde_enabled: bool = MISSING,
-=======
         raid_alerts_disabled: bool = MISSING,
         safety_alerts_channel: TextChannel = MISSING,
->>>>>>> e1aa6cc2
+        clyde_enabled: bool = MISSING,
     ) -> Guild:
         r"""|coro|
 
@@ -2113,11 +2110,7 @@
 
             fields['system_channel_flags'] = system_channel_flags.value
 
-<<<<<<< HEAD
-        if any(feat is not MISSING for feat in (community, discoverable, invites_disabled, clyde_enabled)):
-=======
-        if any(feat is not MISSING for feat in (community, discoverable, invites_disabled, raid_alerts_disabled)):
->>>>>>> e1aa6cc2
+        if any(feat is not MISSING for feat in (community, discoverable, invites_disabled, raid_alerts_disabled, clyde_enabled)):
             features = set(self.features)
 
             if community is not MISSING:
@@ -2143,19 +2136,17 @@
                 else:
                     features.discard('INVITES_DISABLED')
 
-<<<<<<< HEAD
+            if raid_alerts_disabled is not MISSING:
+                if raid_alerts_disabled:
+                    features.add('RAID_ALERTS_DISABLED')
+                else:
+                    features.discard('RAID_ALERTS_DISABLED')
+
             if clyde_enabled is not MISSING:
                 if clyde_enabled:
                     features.add('CLYDE_ENABLED')
                 else:
                     features.discard('CLYDE_ENABLED')
-=======
-            if raid_alerts_disabled is not MISSING:
-                if raid_alerts_disabled:
-                    features.add('RAID_ALERTS_DISABLED')
-                else:
-                    features.discard('RAID_ALERTS_DISABLED')
->>>>>>> e1aa6cc2
 
             fields['features'] = list(features)
 
