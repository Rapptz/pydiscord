# -*- coding: utf-8 -*-

"""
The MIT License (MIT)

Copyright (c) 2015-2017 Rapptz

Permission is hereby granted, free of charge, to any person obtaining a
copy of this software and associated documentation files (the "Software"),
to deal in the Software without restriction, including without limitation
the rights to use, copy, modify, merge, publish, distribute, sublicense,
and/or sell copies of the Software, and to permit persons to whom the
Software is furnished to do so, subject to the following conditions:

The above copyright notice and this permission notice shall be included in
all copies or substantial portions of the Software.

THE SOFTWARE IS PROVIDED "AS IS", WITHOUT WARRANTY OF ANY KIND, EXPRESS
OR IMPLIED, INCLUDING BUT NOT LIMITED TO THE WARRANTIES OF MERCHANTABILITY,
FITNESS FOR A PARTICULAR PURPOSE AND NONINFRINGEMENT. IN NO EVENT SHALL THE
AUTHORS OR COPYRIGHT HOLDERS BE LIABLE FOR ANY CLAIM, DAMAGES OR OTHER
LIABILITY, WHETHER IN AN ACTION OF CONTRACT, TORT OR OTHERWISE, ARISING
FROM, OUT OF OR IN CONNECTION WITH THE SOFTWARE OR THE USE OR OTHER
DEALINGS IN THE SOFTWARE.
"""

import copy
import asyncio

from collections import namedtuple, defaultdict

from . import utils
from .role import Role
from .member import Member, VoiceState
from .activity import create_activity
from .permissions import PermissionOverwrite
from .colour import Colour
from .errors import InvalidArgument, ClientException
from .channel import *
from .enums import VoiceRegion, Status, ChannelType, try_enum, VerificationLevel, ContentFilter
from .mixins import Hashable
from .utils import valid_icon_size
from .user import User
from .invite import Invite
from .iterators import AuditLogIterator
from .webhook import Webhook

VALID_ICON_FORMATS = {"jpeg", "jpg", "webp", "png"}

BanEntry = namedtuple('BanEntry', 'reason user')

class Guild(Hashable):
    """Represents a Discord guild.

    This is referred to as a "server" in the official Discord UI.

    .. container:: operations

        .. describe:: x == y

            Checks if two guilds are equal.

        .. describe:: x != y

            Checks if two guilds are not equal.

        .. describe:: hash(x)

            Returns the guild's hash.

        .. describe:: str(x)

            Returns the guild's name.

    Attributes
    ----------
    name: :class:`str`
        The guild name.
    roles
        A :class:`list` of :class:`Role` that the guild has available.
    emojis
        A :class:`tuple` of :class:`Emoji` that the guild owns.
    region: :class:`VoiceRegion`
        The region the guild belongs on. There is a chance that the region
        will be a :class:`str` if the value is not recognised by the enumerator.
    afk_timeout: :class:`int`
        The timeout to get sent to the AFK channel.
    afk_channel: Optional[:class:`VoiceChannel`]
        The channel that denotes the AFK channel. None if it doesn't exist.
    icon: :class:`str`
        The guild's icon.
    id: :class:`int`
        The guild's ID.
    owner_id: :class:`int`
        The guild owner's ID. Use :attr:`Guild.owner` instead.
    unavailable: :class:`bool`
        Indicates if the guild is unavailable. If this is ``True`` then the
        reliability of other attributes outside of :meth:`Guild.id` is slim and they might
        all be None. It is best to not do anything with the guild if it is unavailable.

        Check the :func:`on_guild_unavailable` and :func:`on_guild_available` events.
    mfa_level: :class:`int`
        Indicates the guild's two factor authorisation level. If this value is 0 then
        the guild does not require 2FA for their administrative members. If the value is
        1 then they do.
    verification_level: :class:`VerificationLevel`
        The guild's verification level.
    explicit_content_filter: :class:`ContentFilter`
        The guild's explicit content filter.
    features: List[:class:`str`]
        A list of features that the guild has. They are currently as follows:

        - ``VIP_REGIONS``: Guild has VIP voice regions
        - ``VANITY_URL``: Guild has a vanity invite URL (e.g. discord.gg/discord-api)
        - ``INVITE_SPLASH``: Guild's invite page has a special splash.
        - ``VERIFIED``: Guild is a "verified" server.
        - ``MORE_EMOJI``: Guild is allowed to have more than 50 custom emoji.

    splash: :class:`str`
        The guild's invite splash.
    """

    __slots__ = ('afk_timeout', 'afk_channel', '_members', '_channels', 'icon',
                 'name', 'id', 'unavailable', 'name', 'region', '_state',
                 '_default_role', 'roles', '_member_count', '_large',
                 'owner_id', 'mfa_level', 'emojis', 'features',
                 'verification_level', 'explicit_content_filter', 'splash',
                 '_voice_states', '_system_channel_id', )

    def __init__(self, *, data, state):
        self._channels = {}
        self._members = {}
        self._voice_states = {}
        self._state = state
        self._from_data(data)

    def _add_channel(self, channel):
        self._channels[channel.id] = channel

    def _remove_channel(self, channel):
        self._channels.pop(channel.id, None)

    def _voice_state_for(self, user_id):
        return self._voice_states.get(user_id)

    def _add_member(self, member):
        self._members[member.id] = member

    def _remove_member(self, member):
        self._members.pop(member.id, None)

    def __str__(self):
        return self.name

    def __repr__(self):
        return '<Guild id={0.id} name={0.name!r} chunked={0.chunked}>'.format(self)

    def _update_voice_state(self, data, channel_id):
        user_id = int(data['user_id'])
        channel = self.get_channel(channel_id)
        try:
            # check if we should remove the voice state from cache
            if channel is None:
                after = self._voice_states.pop(user_id)
            else:
                after = self._voice_states[user_id]

            before = copy.copy(after)
            after._update(data, channel)
        except KeyError:
            # if we're here then we're getting added into the cache
            after = VoiceState(data=data, channel=channel)
            before = VoiceState(data=data, channel=None)
            self._voice_states[user_id] = after

        member = self.get_member(user_id)
        return member, before, after

    def _add_role(self, role):
        # roles get added to the bottom (position 1, pos 0 is @everyone)
        # so since self.roles has the @everyone role, we can't increment
        # its position because it's stuck at position 0. Luckily x += False
        # is equivalent to adding 0. So we cast the position to a bool and
        # increment it.
        for r in self.roles:
            r.position += bool(r.position)

        self.roles.append(role)

    def _remove_role(self, role):
        # this raises ValueError if it fails..
        self.roles.remove(role)

        # since it didn't, we can change the positions now
        # basically the same as above except we only decrement
        # the position if we're above the role we deleted.
        for r in self.roles:
            r.position -= r.position > role.position

    def _from_data(self, guild):
        # according to Stan, this is always available even if the guild is unavailable
        # I don't have this guarantee when someone updates the guild.
        member_count = guild.get('member_count', None)
        if member_count:
            self._member_count = member_count

        self.name = guild.get('name')
        self.region = try_enum(VoiceRegion, guild.get('region'))
        self.verification_level = try_enum(VerificationLevel, guild.get('verification_level'))
        self.explicit_content_filter = try_enum(ContentFilter, guild.get('explicit_content_filter', 0))
        self.afk_timeout = guild.get('afk_timeout')
        self.icon = guild.get('icon')
        self.unavailable = guild.get('unavailable', False)
        self.id = int(guild['id'])
        self.roles = [Role(guild=self, data=r, state=self._state) for r in guild.get('roles', [])]
        self.mfa_level = guild.get('mfa_level')
        self.emojis = tuple(map(lambda d: self._state.store_emoji(self, d), guild.get('emojis', [])))
        self.features = guild.get('features', [])
        self.splash = guild.get('splash')
        self._system_channel_id = utils._get_as_snowflake(guild, 'system_channel_id')

        for mdata in guild.get('members', []):
            member = Member(data=mdata, guild=self, state=self._state)
            self._add_member(member)

        self._sync(guild)
        self._large = None if member_count is None else self._member_count >= 250

        self.owner_id = utils._get_as_snowflake(guild, 'owner_id')
        self.afk_channel = self.get_channel(utils._get_as_snowflake(guild, 'afk_channel_id'))

        for obj in guild.get('voice_states', []):
            self._update_voice_state(obj, int(obj['channel_id']))

    def _sync(self, data):
        try:
            self._large = data['large']
        except KeyError:
            pass

        for presence in data.get('presences', []):
            user_id = int(presence['user']['id'])
            member = self.get_member(user_id)
            if member is not None:
                member.status = try_enum(Status, presence['status'])
                member.activity = create_activity(presence.get('game'))

        if 'channels' in data:
            channels = data['channels']
            for c in channels:
                if c['type'] == ChannelType.text.value:
                    self._add_channel(TextChannel(guild=self, data=c, state=self._state))
                elif c['type'] == ChannelType.voice.value:
                    self._add_channel(VoiceChannel(guild=self, data=c, state=self._state))
                elif c['type'] == ChannelType.category.value:
                    self._add_channel(CategoryChannel(guild=self, data=c, state=self._state))


    @property
    def channels(self):
        """List[:class:`abc.GuildChannel`]: A list of channels that belongs to this guild."""
        return list(self._channels.values())

    @property
    def large(self):
        """:class:`bool`: Indicates if the guild is a 'large' guild.

        A large guild is defined as having more than ``large_threshold`` count
        members, which for this library is set to the maximum of 250.
        """
        if self._large is None:
            try:
                return self._member_count >= 250
            except AttributeError:
                return len(self._members) >= 250
        return self._large

    @property
    def voice_channels(self):
        """List[:class:`VoiceChannel`]: A list of voice channels that belongs to this guild.

        This is sorted by the position and are in UI order from top to bottom.
        """
        r = [ch for ch in self._channels.values() if isinstance(ch, VoiceChannel)]
        r.sort(key=lambda c: (c.position, c.id))
        return r

    @property
    def me(self):
        """Similar to :attr:`Client.user` except an instance of :class:`Member`.
        This is essentially used to get the member version of yourself.
        """
        self_id = self._state.user.id
        return self.get_member(self_id)

    @property
    def voice_client(self):
        """Returns the :class:`VoiceClient` associated with this guild, if any."""
        return self._state._get_voice_client(self.id)

    @property
    def text_channels(self):
        """List[:class:`TextChannel`]: A list of text channels that belongs to this guild.

        This is sorted by the position and are in UI order from top to bottom.
        """
        r = [ch for ch in self._channels.values() if isinstance(ch, TextChannel)]
        r.sort(key=lambda c: (c.position, c.id))
        return r

    @property
    def categories(self):
        """List[:class:`CategoryChannel`]: A list of categories that belongs to this guild.

        This is sorted by the position and are in UI order from top to bottom.
        """
        r = [ch for ch in self._channels.values() if isinstance(ch, CategoryChannel)]
        r.sort(key=lambda c: (c.position, c.id))
        return r

    def by_category(self):
        """Returns every :class:`CategoryChannel` and their associated channels.

        These channels and categories are sorted in the official Discord UI order.

        If the channels do not have a category, then the first element of the tuple is
        ``None``.

        Returns
        --------
        List[Tuple[Optional[:class:`CategoryChannel`], List[:class:`abc.GuildChannel`]]]:
            The categories and their associated channels.
        """
        grouped = defaultdict(list)
        for channel in self._channels.values():
            if isinstance(channel, CategoryChannel):
                continue

            grouped[channel.category_id].append(channel)

        def key(t):
            k, v = t
            return ((k.position, k.id) if k else (-1, -1), v)

        _get = self._channels.get
        as_list = [(_get(k), v) for k, v in grouped.items()]
        as_list.sort(key=key)
        for _, channels in as_list:
            channels.sort(key=lambda c: (not isinstance(c, TextChannel), c.position, c.id))
        return as_list

    def get_channel(self, channel_id):
        """Returns a :class:`abc.GuildChannel` with the given ID. If not found, returns None."""
        return self._channels.get(channel_id)

    @property
    def system_channel(self):
        """Optional[:class:`TextChannel`]: Returns the guild's channel used for system messages.

        Currently this is only for new member joins. If no channel is set, then this returns ``None``.
        """
        channel_id = self._system_channel_id
        return channel_id and self._channels.get(channel_id)

    @property
    def members(self):
        """List[:class:`Member`]: A list of members that belong to this guild."""
        return list(self._members.values())

    def get_member(self, user_id):
        """Returns a :class:`Member` with the given ID. If not found, returns None."""
        return self._members.get(user_id)

    @utils.cached_slot_property('_default_role')
    def default_role(self):
        """Gets the @everyone role that all members have by default."""
        return utils.find(lambda r: r.is_default(), self.roles)

    @property
    def owner(self):
        """:class:`Member`: The member that owns the guild."""
        return self.get_member(self.owner_id)

    @property
    def icon_url(self):
        """Returns the URL version of the guild's icon. Returns an empty string if it has no icon."""
        return self.icon_url_as()

    def icon_url_as(self, *, format='webp', size=1024):
        """Returns a friendly URL version of the guild's icon. Returns and empty string if it has no icon.

        The format must be one of 'webp', 'jpeg', 'jpg', or 'png'. The
        size must be a power of 2 between 16 and 1024.

        Parameters
        -----------
        format: str
            The format to attempt to convert the icon to.
        size: int
            The size of the image to display.

        Returns
        --------
        str
            The resulting CDN URL.

        Raises
        ------
        InvalidArgument
            Bad image format passed to ``format`` or invalid ``size``.
        """
        if not valid_icon_size(size):
            raise InvalidArgument("size must be a power of 2 between 16 and 1024")
        if format not in VALID_ICON_FORMATS:
            raise InvalidArgument("format must be one of {}".format(VALID_ICON_FORMATS))

        if self.icon is None:
            return ''

        return 'https://cdn.discordapp.com/icons/{0.id}/{0.icon}.{1}?size={2}'.format(self, format, size)

    @property
    def splash_url(self):
        """Returns the URL version of the guild's invite splash. Returns an empty string if it has no splash."""
        if self.splash is None:
            return ''
        return 'https://cdn.discordapp.com/splashes/{0.id}/{0.splash}.jpg?size=2048'.format(self)

    @property
    def member_count(self):
        """Returns the true member count regardless of it being loaded fully or not."""
        return self._member_count

    @property
    def chunked(self):
        """Returns a boolean indicating if the guild is "chunked".

        A chunked guild means that :attr:`member_count` is equal to the
        number of members stored in the internal :attr:`members` cache.

        If this value returns ``False``, then you should request for
        offline members.
        """
        count = getattr(self, '_member_count', None)
        if count is None:
            return False
        return count == len(self._members)

    @property
    def shard_id(self):
        """Returns the shard ID for this guild if applicable."""
        count = self._state.shard_count
        if count is None:
            return None
        return (self.id >> 22) % count

    @property
    def created_at(self):
        """Returns the guild's creation time in UTC."""
        return utils.snowflake_time(self.id)

    @property
    def role_hierarchy(self):
        """Returns the guild's roles in the order of the hierarchy.

        The first element of this list will be the highest role in the
        hierarchy.
        """
        return sorted(self.roles, reverse=True)

    def get_member_named(self, name):
        """Returns the first member found that matches the name provided.

        The name can have an optional discriminator argument, e.g. "Jake#0001"
        or "Jake" will both do the lookup. However the former will give a more
        precise result. Note that the discriminator must have all 4 digits
        for this to work.

        If a nickname is passed, then it is looked up via the nickname. Note
        however, that a nickname + discriminator combo will not lookup the nickname
        but rather the username + discriminator combo due to nickname + discriminator
        not being unique.

        If no member is found, ``None`` is returned.

        Parameters
        -----------
        name: str
            The name of the member to lookup with an optional discriminator.

        Returns
        --------
        :class:`Member`
            The member in this guild with the associated name. If not found
            then ``None`` is returned.
        """

        result = None
        members = self.members
        if len(name) > 5 and name[-5] == '#':
            # The 5 length is checking to see if #0000 is in the string,
            # as a#0000 has a length of 6, the minimum for a potential
            # discriminator lookup.
            potential_discriminator = name[-4:]

            # do the actual lookup and return if found
            # if it isn't found then we'll do a full name lookup below.
            result = utils.get(members, name=name[:-5], discriminator=potential_discriminator)
            if result is not None:
                return result

        def pred(m):
            return m.nick == name or m.name == name

        return utils.find(pred, members)

    def _create_channel(self, name, overwrites, channel_type, category=None, reason=None):
        if overwrites is None:
            overwrites = {}
        elif not isinstance(overwrites, dict):
            raise InvalidArgument('overwrites parameter expects a dict.')

        perms = []
        for target, perm in overwrites.items():
            if not isinstance(perm, PermissionOverwrite):
                raise InvalidArgument('Expected PermissionOverwrite received {0.__name__}'.format(type(perm)))

            allow, deny = perm.pair()
            payload = {
                'allow': allow.value,
                'deny': deny.value,
                'id': target.id
            }

            if isinstance(target, Role):
                payload['type'] = 'role'
            else:
                payload['type'] = 'member'

            perms.append(payload)

        parent_id = category.id if category else None
        return self._state.http.create_channel(self.id, name, channel_type.value, parent_id=parent_id,
                                               permission_overwrites=perms, reason=reason)

    async def create_text_channel(self, name, *, overwrites=None, category=None, reason=None):
        """|coro|

        Creates a :class:`TextChannel` for the guild.

        Note that you need the :attr:`~Permissions.manage_channels` permission
        to create the channel.

        The ``overwrites`` parameter can be used to create a 'secret'
        channel upon creation. This parameter expects a :class:`dict` of
        overwrites with the target (either a :class:`Member` or a :class:`Role`)
        as the key and a :class:`PermissionOverwrite` as the value.

        Examples
        ----------

        Creating a basic channel:

        .. code-block:: python3

            channel = await guild.create_text_channel('cool-channel')

        Creating a "secret" channel:

        .. code-block:: python3

            overwrites = {
                guild.default_role: discord.PermissionOverwrite(read_messages=False),
                guild.me: discord.PermissionOverwrite(read_messages=True)
            }

            channel = await guild.create_text_channel('secret', overwrites=overwrites)

        Parameters
        -----------
        name: str
            The channel's name.
        overwrites
            A :class:`dict` of target (either a role or a member) to
            :class:`PermissionOverwrite` to apply upon creation of a channel.
            Useful for creating secret channels.
        category: Optional[:class:`CategoryChannel`]
            The category to place the newly created channel under.
            The permissions will be automatically synced to category if no
            overwrites are provided.
        reason: Optional[str]
            The reason for creating this channel. Shows up on the audit log.

        Raises
        -------
        Forbidden
            You do not have the proper permissions to create this channel.
        HTTPException
            Creating the channel failed.
        InvalidArgument
            The permission overwrite information is not in proper form.

        Returns
        -------
        :class:`TextChannel`
            The channel that was just created.
        """
        data = await self._create_channel(name, overwrites, ChannelType.text, category, reason=reason)
        channel = TextChannel(state=self._state, guild=self, data=data)

        # temporarily add to the cache
        self._channels[channel.id] = channel
        return channel

    async def create_voice_channel(self, name, *, overwrites=None, category=None, reason=None):
        """|coro|

        Same as :meth:`create_text_channel` except makes a :class:`VoiceChannel` instead.
        """
        data = await self._create_channel(name, overwrites, ChannelType.voice, category, reason=reason)
        channel = VoiceChannel(state=self._state, guild=self, data=data)

        # temporarily add to the cache
        self._channels[channel.id] = channel
        return channel

    async def create_category(self, name, *, overwrites=None, reason=None):
        """|coro|

        Same as :meth:`create_text_channel` except makes a :class:`CategoryChannel` instead.

        .. note::

            The ``category`` parameter is not supported in this function since categories
            cannot have categories.
        """
        data = await self._create_channel(name, overwrites, ChannelType.category, reason=reason)
        channel = CategoryChannel(state=self._state, guild=self, data=data)

        # temporarily add to the cache
        self._channels[channel.id] = channel
        return channel

    create_category_channel = create_category

    async def leave(self):
        """|coro|

        Leaves the guild.

        Note
        --------
        You cannot leave the guild that you own, you must delete it instead
        via :meth:`delete`.

        Raises
        --------
        HTTPException
            Leaving the guild failed.
        """
        await self._state.http.leave_guild(self.id)

    async def delete(self):
        """|coro|

        Deletes the guild. You must be the guild owner to delete the
        guild.

        Raises
        --------
        HTTPException
            Deleting the guild failed.
        Forbidden
            You do not have permissions to delete the guild.
        """

        await self._state.http.delete_guild(self.id)

    async def edit(self, *, reason=None, **fields):
        """|coro|

        Edits the guild.

        You must have the :attr:`~Permissions.manage_guild` permission
        to edit the guild.

        Parameters
        ----------
        name: str
            The new name of the guild.
        icon: bytes
            A *bytes-like* object representing the icon. Only PNG/JPEG supported.
            Could be ``None`` to denote removal of the icon.
        splash: bytes
            A *bytes-like* object representing the invite splash.
            Only PNG/JPEG supported. Could be ``None`` to denote removing the
            splash. Only available for partnered guilds with ``INVITE_SPLASH``
            feature.
        region: :class:`VoiceRegion`
            The new region for the guild's voice communication.
        afk_channel: Optional[:class:`VoiceChannel`]
            The new channel that is the AFK channel. Could be ``None`` for no AFK channel.
        afk_timeout: int
            The number of seconds until someone is moved to the AFK channel.
        owner: :class:`Member`
            The new owner of the guild to transfer ownership to. Note that you must
            be owner of the guild to do this.
        verification_level: :class:`VerificationLevel`
            The new verification level for the guild.
        vanity_code: str
            The new vanity code for the guild.
        system_channel: Optional[:class:`TextChannel`]
            The new channel that is used for the system channel. Could be ``None`` for no system channel.
        reason: Optional[str]
            The reason for editing this guild. Shows up on the audit log.

        Raises
        -------
        Forbidden
            You do not have permissions to edit the guild.
        HTTPException
            Editing the guild failed.
        InvalidArgument
            The image format passed in to ``icon`` is invalid. It must be
            PNG or JPG. This is also raised if you are not the owner of the
            guild and request an ownership transfer.
        """

        http = self._state.http
        try:
            icon_bytes = fields['icon']
        except KeyError:
            icon = self.icon
        else:
            if icon_bytes is not None:
                icon = utils._bytes_to_base64_data(icon_bytes)
            else:
                icon = None

        try:
            vanity_code = fields['vanity_code']
        except KeyError:
            pass
        else:
            await http.change_vanity_code(self.id, vanity_code, reason=reason)

        try:
            splash_bytes = fields['splash']
        except KeyError:
            splash = self.splash
        else:
            if splash_bytes is not None:
                splash = utils._bytes_to_base64_data(splash_bytes)
            else:
                splash = None

        fields['icon'] = icon
        fields['splash'] = splash

        try:
            afk_channel = fields.pop('afk_channel')
        except KeyError:
            pass
        else:
            if afk_channel is None:
                fields['afk_channel_id'] = afk_channel
            else:
                fields['afk_channel_id'] = afk_channel.id

        try:
            system_channel = fields.pop('system_channel')
        except KeyError:
            pass
        else:
            if system_channel is None:
                fields['system_channel_id'] = system_channel
            else:
                fields['system_channel_id'] = system_channel.id

        if 'owner' in fields:
            if self.owner != self.me:
                raise InvalidArgument('To transfer ownership you must be the owner of the guild.')

            fields['owner_id'] = fields['owner'].id

        if 'region' in fields:
            fields['region'] = str(fields['region'])

        level = fields.get('verification_level', self.verification_level)
        if not isinstance(level, VerificationLevel):
            raise InvalidArgument('verification_level field must of type VerificationLevel')

        fields['verification_level'] = level.value

        await http.edit_guild(self.id, reason=reason, **fields)

    @asyncio.coroutine
    def get_ban(self, user):
        """|coro|

        Retrieves the :class:`BanEntry` for a user, which is a namedtuple
        with a ``user`` and ``reason`` field. See :meth:`bans` for more
        information.

        You must have the :attr:`~Permissions.ban_members` permission
        to get this information.

        Parameters
        -----------
        user: :class:`abc.Snowflake`
            The user to get ban information from.

        Raises
        ------
        Forbidden
            You do not have proper permissions to get the information.
        NotFound
            This user is not banned.
        HTTPException
            An error occurred while fetching the information.

        Returns
        -------
        BanEntry
            The BanEntry object for the specified user.
        """
        data = yield from self._state.http.get_ban(user.id, self.id)
        return BanEntry(
            user=User(state=self._state, data=data['user']),
            reason=data['reason']
        )

    async def bans(self):
        """|coro|

        Retrieves all the users that are banned from the guild.

        This coroutine returns a :class:`list` of BanEntry objects, which is a
        namedtuple with a ``user`` field to denote the :class:`User`
        that got banned along with a ``reason`` field specifying
        why the user was banned that could be set to ``None``.

        You must have the :attr:`~Permissions.ban_members` permission
        to get this information.

        Raises
        -------
        Forbidden
            You do not have proper permissions to get the information.
        HTTPException
            An error occurred while fetching the information.

        Returns
        --------
        List[BanEntry]
            A list of BanEntry objects.
        """

        data = await self._state.http.get_bans(self.id)
        return [BanEntry(user=User(state=self._state, data=e['user']),
                         reason=e['reason'])
                for e in data]

    async def prune_members(self, *, days, reason=None):
        """|coro|

        Prunes the guild from its inactive members.

        The inactive members are denoted if they have not logged on in
        ``days`` number of days and they have no roles.

        You must have the :attr:`~Permissions.kick_members` permission
        to use this.

        To check how many members you would prune without actually pruning,
        see the :meth:`estimate_pruned_members` function.

        Parameters
        -----------
        days: int
            The number of days before counting as inactive.
        reason: Optional[str]
            The reason for doing this action. Shows up on the audit log.

        Raises
        -------
        Forbidden
            You do not have permissions to prune members.
        HTTPException
            An error occurred while pruning members.
        InvalidArgument
            An integer was not passed for ``days``.

        Returns
        ---------
        int
            The number of members pruned.
        """

        if not isinstance(days, int):
            raise InvalidArgument('Expected int for ``days``, received {0.__class__.__name__} instead.'.format(days))

        data = await self._state.http.prune_members(self.id, days, reason=reason)
        return data['pruned']

    async def webhooks(self):
        """|coro|

        Gets the list of webhooks from this guild.

        Requires :attr:`~.Permissions.manage_webhooks` permissions.

        Raises
        -------
        Forbidden
            You don't have permissions to get the webhooks.

        Returns
        --------
        List[:class:`Webhook`]
            The webhooks for this guild.
        """

        data = await self._state.http.guild_webhooks(self.id)
        return [Webhook.from_state(d, state=self._state) for d in data]

    async def estimate_pruned_members(self, *, days):
        """|coro|

        Similar to :meth:`prune_members` except instead of actually
        pruning members, it returns how many members it would prune
        from the guild had it been called.

        Parameters
        -----------
        days: int
            The number of days before counting as inactive.

        Raises
        -------
        Forbidden
            You do not have permissions to prune members.
        HTTPException
            An error occurred while fetching the prune members estimate.
        InvalidArgument
            An integer was not passed for ``days``.

        Returns
        ---------
        int
            The number of members estimated to be pruned.
        """

        if not isinstance(days, int):
            raise InvalidArgument('Expected int for ``days``, received {0.__class__.__name__} instead.'.format(days))

        data = await self._state.http.estimate_pruned_members(self.id, days)
        return data['pruned']

    async def invites(self):
        """|coro|

        Returns a list of all active instant invites from the guild.

        You must have the :attr:`~Permissions.manage_guild` permission to get
        this information.

        Raises
        -------
        Forbidden
            You do not have proper permissions to get the information.
        HTTPException
            An error occurred while fetching the information.

        Returns
        -------
        List[:class:`Invite`]
            The list of invites that are currently active.
        """

        data = await self._state.http.invites_from(self.id)
        result = []
        for invite in data:
            channel = self.get_channel(int(invite['channel']['id']))
            invite['channel'] = channel
            invite['guild'] = self
            result.append(Invite(state=self._state, data=invite))

        return result

<<<<<<< HEAD
    @asyncio.coroutine
    def integrations(self):
        """|coro|

        Returns a list of all integrations for the guild.

        You must have :attr:`~Permissions.manage_guild` to get this information.

        Raises
        ------
        Forbidden
            You do not have the proper permissions to get the information

        Returns
        -------
        List[:class:`GuildIntegration`]
            The list of integrations
        """
        data = yield from self._state.http.integrations_from(self.id)
        result = []
        for integration in data:
            result.append(GuildIntegration(guild=self, state=self._state, data=integration))

        return result

    @asyncio.coroutine
    def create_custom_emoji(self, *, name, image, reason=None):
=======
    async def create_custom_emoji(self, *, name, image, reason=None):
>>>>>>> 607771c4
        """|coro|

        Creates a custom :class:`Emoji` for the guild.

        There is currently a limit of 50 local emotes per guild.

        You must have the :attr:`~Permissions.manage_emojis` permission to
        do this.

        Note that bot accounts can only edit and delete emojis they have created.

        Parameters
        -----------
        name: str
            The emoji name. Must be at least 2 characters.
        image: bytes
            The *bytes-like* object representing the image data to use.
            Only JPG and PNG images are supported.
        reason: Optional[str]
            The reason for creating this emoji. Shows up on the audit log.

        Returns
        --------
        :class:`Emoji`
            The created emoji.

        Raises
        -------
        Forbidden
            You are not allowed to create emojis.
        HTTPException
            An error occurred creating an emoji.
        """

        img = utils._bytes_to_base64_data(image)
        data = await self._state.http.create_custom_emoji(self.id, name, img, reason=reason)
        return self._state.store_emoji(self, data)

    async def create_role(self, *, reason=None, **fields):
        """|coro|

        Creates a :class:`Role` for the guild.

        All fields are optional.

        You must have the :attr:`~Permissions.manage_roles` permission to
        do this.

        Parameters
        -----------
        name: str
            The role name. Defaults to 'new role'.
        permissions: :class:`Permissions`
            The permissions to have. Defaults to no permissions.
        colour: :class:`Colour`
            The colour for the role. Defaults to :meth:`Colour.default`.
            This is aliased to ``color`` as well.
        hoist: bool
            Indicates if the role should be shown separately in the member list.
            Defaults to False.
        mentionable: bool
            Indicates if the role should be mentionable by others.
            Defaults to False.
        reason: Optional[str]
            The reason for creating this role. Shows up on the audit log.

        Returns
        --------
        :class:`Role`
            The newly created role.

        Raises
        -------
        Forbidden
            You do not have permissions to change the role.
        HTTPException
            Editing the role failed.
        InvalidArgument
            An invalid keyword argument was given.
        """

        try:
            perms = fields.pop('permissions')
        except KeyError:
            fields['permissions'] = 0
        else:
            fields['permissions'] = perms.value

        try:
            colour = fields.pop('colour')
        except KeyError:
            colour = fields.get('color', Colour.default())
        finally:
            fields['color'] = colour.value

        valid_keys = ('name', 'permissions', 'color', 'hoist', 'mentionable')
        for key in fields:
            if key not in valid_keys:
                raise InvalidArgument('%r is not a valid field.' % key)

        data = await self._state.http.create_role(self.id, reason=reason, **fields)
        role = Role(guild=self, data=data, state=self._state)

        # TODO: add to cache
        return role

    async def kick(self, user, *, reason=None):
        """|coro|

        Kicks a user from the guild.

        The user must meet the :class:`abc.Snowflake` abc.

        You must have the :attr:`~Permissions.kick_members` permission to
        do this.

        Parameters
        -----------
        user: :class:`abc.Snowflake`
            The user to kick from their guild.
        reason: Optional[str]
            The reason the user got kicked.

        Raises
        -------
        Forbidden
            You do not have the proper permissions to kick.
        HTTPException
            Kicking failed.
        """
        await self._state.http.kick(user.id, self.id, reason=reason)

    async def ban(self, user, *, reason=None, delete_message_days=1):
        """|coro|

        Bans a user from the guild.

        The user must meet the :class:`abc.Snowflake` abc.

        You must have the :attr:`~Permissions.ban_members` permission to
        do this.

        Parameters
        -----------
        user: :class:`abc.Snowflake`
            The user to ban from their guild.
        delete_message_days: int
            The number of days worth of messages to delete from the user
            in the guild. The minimum is 0 and the maximum is 7.
        reason: Optional[str]
            The reason the user got banned.

        Raises
        -------
        Forbidden
            You do not have the proper permissions to ban.
        HTTPException
            Banning failed.
        """
        await self._state.http.ban(user.id, self.id, delete_message_days, reason=reason)

    async def unban(self, user, *, reason=None):
        """|coro|

        Unbans a user from the guild.

        The user must meet the :class:`abc.Snowflake` abc.

        You must have the :attr:`~Permissions.ban_members` permission to
        do this.

        Parameters
        -----------
        user: :class:`abc.Snowflake`
            The user to unban.
        reason: Optional[str]
            The reason for doing this action. Shows up on the audit log.

        Raises
        -------
        Forbidden
            You do not have the proper permissions to unban.
        HTTPException
            Unbanning failed.
        """
        await self._state.http.unban(user.id, self.id, reason=reason)

    async def vanity_invite(self):
        """|coro|

        Returns the guild's special vanity invite.

        The guild must be partnered, i.e. have 'VANITY_URL' in
        :attr:`~Guild.features`.

        You must have the :attr:`~Permissions.manage_guild` permission to use
        this as well.

        Returns
        --------
        :class:`Invite`
            The special vanity invite.

        Raises
        -------
        Forbidden
            You do not have the proper permissions to get this.
        HTTPException
            Retrieving the vanity invite failed.
        """

        # we start with { code: abc }
        payload = await self._state.http.get_vanity_code(self.id)

        # get the vanity URL channel since default channels aren't
        # reliable or a thing anymore
        data = await self._state.http.get_invite(payload['code'])

        payload['guild'] = self
        payload['channel'] = self.get_channel(int(data['channel']['id']))
        payload['revoked'] = False
        payload['temporary'] = False
        payload['max_uses'] = 0
        payload['max_age'] = 0
        return Invite(state=self._state, data=payload)

    def ack(self):
        """|coro|

        Marks every message in this guild as read.

        The user must not be a bot user.

        Raises
        -------
        HTTPException
            Acking failed.
        ClientException
            You must not be a bot user.
        """

        state = self._state
        if state.is_bot:
            raise ClientException('Must not be a bot account to ack messages.')
        return state.http.ack_guild(self.id)

    def audit_logs(self, *, limit=100, before=None, after=None, reverse=None, user=None, action=None):
        """Return an :class:`AsyncIterator` that enables receiving the guild's audit logs.

        You must have the :attr:`~Permissions.view_audit_log` permission to use this.

        Parameters
        -----------
        limit: Optional[int]
            The number of entries to retrieve. If ``None`` retrieve all entries.
        before: Union[:class:`abc.Snowflake`, datetime]
            Retrieve entries before this date or entry.
            If a date is provided it must be a timezone-naive datetime representing UTC time.
        after: Union[:class:`abc.Snowflake`, datetime]
            Retrieve entries after this date or entry.
            If a date is provided it must be a timezone-naive datetime representing UTC time.
        reverse: bool
            If set to true, return entries in oldest->newest order. If unspecified,
            this defaults to ``False`` for most cases. However if passing in a
            ``after`` parameter then this is set to ``True``. This avoids getting entries
            out of order in the ``after`` case.
        user: :class:`abc.Snowflake`
            The moderator to filter entries from.
        action: :class:`AuditLogAction`
            The action to filter with.

        Yields
        --------
        :class:`AuditLogEntry`
            The audit log entry.

        Raises
        -------
        Forbidden
            You are not allowed to fetch audit logs
        HTTPException
            An error occurred while fetching the audit logs.

        Examples
        ----------

        Getting the first 100 entries: ::

            async for entry in guild.audit_logs(limit=100):
                print('{0.user} did {0.action} to {0.target}'.format(entry))

        Getting entries for a specific action: ::

            async for entry in guild.audit_logs(action=discord.AuditLogAction.ban):
                print('{0.user} banned {0.target}'.format(entry))

        Getting entries made by a specific user: ::

            entries = await guild.audit_logs(limit=None, user=guild.me).flatten()
            await channel.send('I made {} moderation actions.'.format(len(entries)))
        """
        if user:
            user = user.id

        if action:
            action = action.value

        return AuditLogIterator(self, before=before, after=after, limit=limit,
                                reverse=reverse, user_id=user, action_type=action)


GuildIntegrationAccount = namedtuple("GuildIntegrationAccount", "id name")


class GuildIntegration:
    """
    Represents a guild integration

    """
    def __init__(self, *, state, guild, data):
        self._state = state
        self.id = int(data["id"])
        self.expire_behavior = data["expire_behavior"]
        self.expire_grace_period = data["expire_grace_period"]
        self._update(guild, data)

    def _update(self, guild, data):
        self.guild = guild
        self.name = data["name"]
        self.type = data["type"]
        self.enabled = data["enabled"]
        self.syncing = data["syncing"]
        self.role = utils.get(self.guild.roles, id=data["role_id"])
        self.user = Member(data=data["user"], guild=self.guild, state=self._state)
        self.account = GuildIntegrationAccount(**data["account"])
        self.synced_at = utils.parse_time(data["synced_at"])

    @asyncio.coroutine
    def edit(self, expire_behavior=None, expire_grace_period=None):
        """|coro|

        Edits the integration

        You must have the :attr:`~Permissions.manage_guild` permission
        to edit the integration

        Parameters
        ----------
        expire_behavior: int
            The behavior when an integration subscription lapses
            0 is remove role, 1 is kick
        expire_grace_period: int
            Period in days for which a lapsed subscription will
            be ignored
            Valid options are 1, 3, 7, 14, or 30

        Raises
        ------
        Forbidden
            You are not allowed to edit integrations
        HTTPException
            An error occurred while editing the integration
        """
        yield from self._state.http.edit_integration(self.guild.id, self.id, expire_behavior=expire_behavior, expire_grace_period=expire_grace_period)
        if expire_behavior in (0, 1):
            self.expire_behavior = expire_behavior
        if expire_grace_period in (1, 3, 7, 14, 30):
            self.expire_grace_period = expire_grace_period

    @asyncio.coroutine
    def delete(self):
        """|coro|


        Deletes the integration

        You must have the :attr:`~Permissions.manage_guild` permission
        to delete the integration

        Raises
        ------
        Forbidden
            You are not allowed to delete integrations
        """
        yield from self._state.http.delete_integration(self.guild.id, self.id)

    @asyncio.coroutine
    def sync(self):
        """|coro|

        Syncs the integration

        You must have the :attr:`~Permissions.manage_guild` permission
        to sync the integration

        Raises
        ------
        Forbidden
            You are not allowed to sync integrations

        """
        yield from self._state.http.sync_integration(self.guild.id, self.id)<|MERGE_RESOLUTION|>--- conflicted
+++ resolved
@@ -988,9 +988,8 @@
 
         return result
 
-<<<<<<< HEAD
     @asyncio.coroutine
-    def integrations(self):
+    async def integrations(self):
         """|coro|
 
         Returns a list of all integrations for the guild.
@@ -1007,18 +1006,14 @@
         List[:class:`GuildIntegration`]
             The list of integrations
         """
-        data = yield from self._state.http.integrations_from(self.id)
+        data = await self._state.http.integrations_from(self.id)
         result = []
         for integration in data:
             result.append(GuildIntegration(guild=self, state=self._state, data=integration))
 
         return result
 
-    @asyncio.coroutine
-    def create_custom_emoji(self, *, name, image, reason=None):
-=======
     async def create_custom_emoji(self, *, name, image, reason=None):
->>>>>>> 607771c4
         """|coro|
 
         Creates a custom :class:`Emoji` for the guild.
