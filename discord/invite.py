"""
The MIT License (MIT)

Copyright (c) 2015-present Rapptz

Permission is hereby granted, free of charge, to any person obtaining a
copy of this software and associated documentation files (the "Software"),
to deal in the Software without restriction, including without limitation
the rights to use, copy, modify, merge, publish, distribute, sublicense,
and/or sell copies of the Software, and to permit persons to whom the
Software is furnished to do so, subject to the following conditions:

The above copyright notice and this permission notice shall be included in
all copies or substantial portions of the Software.

THE SOFTWARE IS PROVIDED "AS IS", WITHOUT WARRANTY OF ANY KIND, EXPRESS
OR IMPLIED, INCLUDING BUT NOT LIMITED TO THE WARRANTIES OF MERCHANTABILITY,
FITNESS FOR A PARTICULAR PURPOSE AND NONINFRINGEMENT. IN NO EVENT SHALL THE
AUTHORS OR COPYRIGHT HOLDERS BE LIABLE FOR ANY CLAIM, DAMAGES OR OTHER
LIABILITY, WHETHER IN AN ACTION OF CONTRACT, TORT OR OTHERWISE, ARISING
FROM, OUT OF OR IN CONNECTION WITH THE SOFTWARE OR THE USE OR OTHER
DEALINGS IN THE SOFTWARE.
"""

from __future__ import annotations

from typing import Optional, TYPE_CHECKING
from .asset import Asset
from .utils import parse_time, snowflake_time, _get_as_snowflake
from .object import Object
from .mixins import Hashable
from .enums import ChannelType, VerificationLevel, InviteTarget, try_enum
from .appinfo import PartialAppInfo

__all__ = (
    'PartialInviteChannel',
    'PartialInviteGuild',
    'Invite',
)

if TYPE_CHECKING:
    from .types.invite import (
        Invite as InvitePayload,
        InviteGuild as InviteGuildPayload,
    )
    from .types.channel import (
        PartialChannel as PartialChannelPayload,
    )
    import datetime


class PartialInviteChannel:
    """Represents a "partial" invite channel.

    This model will be given when the user is not part of the
    guild the :class:`Invite` resolves to.

    .. container:: operations

        .. describe:: x == y

            Checks if two partial channels are the same.

        .. describe:: x != y

            Checks if two partial channels are not the same.

        .. describe:: hash(x)

            Return the partial channel's hash.

        .. describe:: str(x)

            Returns the partial channel's name.

    Attributes
    -----------
    name: :class:`str`
        The partial channel's name.
    id: :class:`int`
        The partial channel's ID.
    type: :class:`ChannelType`
        The partial channel's type.
    """

    __slots__ = ('id', 'name', 'type')

    def __init__(self, **kwargs):
        self.id = int(kwargs.pop('id'))
        self.name = kwargs.pop('name')
        self.type = kwargs.pop('type')

    def __str__(self):
        return self.name

    def __repr__(self):
        return f'<PartialInviteChannel id={self.id} name={self.name} type={self.type!r}>'

    @property
    def mention(self):
        """:class:`str`: The string that allows you to mention the channel."""
        return f'<#{self.id}>'

    @property
    def created_at(self):
        """:class:`datetime.datetime`: Returns the channel's creation time in UTC."""
        return snowflake_time(self.id)


class PartialInviteGuild:
    """Represents a "partial" invite guild.

    This model will be given when the user is not part of the
    guild the :class:`Invite` resolves to.

    .. container:: operations

        .. describe:: x == y

            Checks if two partial guilds are the same.

        .. describe:: x != y

            Checks if two partial guilds are not the same.

        .. describe:: hash(x)

            Return the partial guild's hash.

        .. describe:: str(x)

            Returns the partial guild's name.

    Attributes
    -----------
    name: :class:`str`
        The partial guild's name.
    id: :class:`int`
        The partial guild's ID.
    verification_level: :class:`VerificationLevel`
        The partial guild's verification level.
    features: List[:class:`str`]
        A list of features the guild has. See :attr:`Guild.features` for more information.
    description: Optional[:class:`str`]
        The partial guild's description.
    """

    __slots__ = ('_state', 'features', '_icon', '_banner', 'id', 'name', '_splash', 'verification_level', 'description')

    def __init__(self, state, data: InviteGuildPayload, id: int):
        self._state = state
        self.id = id
        self.name = data['name']
        self.features = data.get('features', [])
        self._icon = data.get('icon')
        self._banner = data.get('banner')
        self._splash = data.get('splash')
        self.verification_level = try_enum(VerificationLevel, data.get('verification_level'))
        self.description = data.get('description')

    def __str__(self) -> str:
        return self.name

    def __repr__(self) -> str:
        return (
            f'<{self.__class__.__name__} id={self.id} name={self.name!r} features={self.features} '
            f'description={self.description!r}>'
        )

    @property
    def created_at(self) -> datetime.datetime:
        """:class:`datetime.datetime`: Returns the guild's creation time in UTC."""
        return snowflake_time(self.id)

    @property
    def icon(self) -> Optional[Asset]:
        """Optional[:class:`Asset`]: Returns the guild's icon asset, if available."""
        if self._icon is None:
            return None
        return Asset._from_guild_icon(self._state, self.id, self._icon)

    @property
    def banner(self) -> Optional[Asset]:
        """Optional[:class:`Asset`]: Returns the guild's banner asset, if available."""
        if self._banner is None:
            return None
        return Asset._from_guild_image(self._state, self.id, self._banner, path='banners')

    @property
    def splash(self) -> Optional[Asset]:
        """Optional[:class:`Asset`]: Returns the guild's invite splash asset, if available."""
        if self._splash is None:
            return None
        return Asset._from_guild_image(self._state, self.id, self._splash, path='splashes')


class Invite(Hashable):
    r"""Represents a Discord :class:`Guild` or :class:`abc.GuildChannel` invite.

    Depending on the way this object was created, some of the attributes can
    have a value of ``None``.

    .. container:: operations

        .. describe:: x == y

            Checks if two invites are equal.

        .. describe:: x != y

            Checks if two invites are not equal.

        .. describe:: hash(x)

            Returns the invite hash.

        .. describe:: str(x)

            Returns the invite URL.

    The following table illustrates what methods will obtain the attributes:

    +------------------------------------+------------------------------------------------------------+
    |             Attribute              |                          Method                            |
    +====================================+============================================================+
    | :attr:`max_age`                    | :meth:`abc.GuildChannel.invites`\, :meth:`Guild.invites`   |
    +------------------------------------+------------------------------------------------------------+
    | :attr:`max_uses`                   | :meth:`abc.GuildChannel.invites`\, :meth:`Guild.invites`   |
    +------------------------------------+------------------------------------------------------------+
    | :attr:`created_at`                 | :meth:`abc.GuildChannel.invites`\, :meth:`Guild.invites`   |
    +------------------------------------+------------------------------------------------------------+
    | :attr:`temporary`                  | :meth:`abc.GuildChannel.invites`\, :meth:`Guild.invites`   |
    +------------------------------------+------------------------------------------------------------+
    | :attr:`uses`                       | :meth:`abc.GuildChannel.invites`\, :meth:`Guild.invites`   |
    +------------------------------------+------------------------------------------------------------+
    | :attr:`approximate_member_count`   | :meth:`Client.fetch_invite` with `with_counts` enabled     |
    +------------------------------------+------------------------------------------------------------+
    | :attr:`approximate_presence_count` | :meth:`Client.fetch_invite` with `with_counts` enabled     |
    +------------------------------------+------------------------------------------------------------+
    | :attr:`expires_at`                 | :meth:`Client.fetch_invite` with `with_expiration` enabled |
    +------------------------------------+------------------------------------------------------------+

    If it's not in the table above then it is available by all methods.

    Attributes
    -----------
    max_age: :class:`int`
        How long the before the invite expires in seconds.
        A value of ``0`` indicates that it doesn't expire.
    code: :class:`str`
        The URL fragment used for the invite.
    guild: Optional[Union[:class:`Guild`, :class:`Object`, :class:`PartialInviteGuild`]]
        The guild the invite is for. Can be ``None`` if it's from a group direct message.
    revoked: :class:`bool`
        Indicates if the invite has been revoked.
    created_at: :class:`datetime.datetime`
        An aware UTC datetime object denoting the time the invite was created.
    temporary: :class:`bool`
        Indicates that the invite grants temporary membership.
        If ``True``, members who joined via this invite will be kicked upon disconnect.
    uses: :class:`int`
        How many times the invite has been used.
    max_uses: :class:`int`
        How many times the invite can be used.
        A value of ``0`` indicates that it has unlimited uses.
    inviter: :class:`User`
        The user who created the invite.
    approximate_member_count: Optional[:class:`int`]
        The approximate number of members in the guild.
    approximate_presence_count: Optional[:class:`int`]
        The approximate number of members currently active in the guild.
        This includes idle, dnd, online, and invisible members. Offline members are excluded.
    expires_at: Optional[:class:`datetime.datetime`]
        The expiration date of the invite. If the value is ``None`` when received through
        `Client.fetch_invite` with `with_expiration` enabled, the invite will never expire.

        .. versionadded:: 2.0

    channel: Union[:class:`abc.GuildChannel`, :class:`Object`, :class:`PartialInviteChannel`]
        The channel the invite is for.
    target_type: :class:`InviteTarget`
        The type of target for the voice channel invite.
        
        .. versionadded:: 2.0
    
    target_user: Optional[:class:`User`]
        The user whose stream to display for this invite, if any.

        .. versionadded:: 2.0

    target_application: Optional[:class:`PartialAppInfo`]
        The embedded application the invite targets, if any.

        .. versionadded:: 2.0
    """

    __slots__ = (
        'max_age',
        'code',
        'guild',
        'revoked',
        'created_at',
        'uses',
        'temporary',
        'max_uses',
        'inviter',
        'channel',
        'target_user',
        'target_type',
        '_state',
        'approximate_member_count',
        'approximate_presence_count',
<<<<<<< HEAD
        'target_application',
=======
        'expires_at',
>>>>>>> 135a7e9e
    )

    BASE = 'https://discord.gg'

    def __init__(self, *, state, data: InvitePayload):
        self._state = state
        self.max_age = data.get('max_age')
        self.code = data['code']
        self.guild = data.get('guild')
        self.revoked = data.get('revoked')
        self.created_at: Optional[datetime.datetime] = parse_time(data.get('created_at'))  # type: ignore
        self.temporary = data.get('temporary')
        self.uses = data.get('uses')
        self.max_uses = data.get('max_uses')
        self.approximate_presence_count = data.get('approximate_presence_count')
        self.approximate_member_count = data.get('approximate_member_count')
        expires_at = data.get('expires_at', None)
        self.expires_at = parse_time(expires_at) if expires_at else None

        inviter_data = data.get('inviter')
        self.inviter = None if inviter_data is None else self._state.store_user(inviter_data)
        self.channel = data.get('channel')
        target_user_data = data.get('target_user')
        self.target_user = None if target_user_data is None else self._state.store_user(target_user_data)

        self.target_type = try_enum(InviteTarget, data.get("target_type", 0))

        application = data.get("target_application")
        self.target_application = PartialAppInfo(data=application, state=state) if application else None

    @classmethod
    def from_incomplete(cls, *, state, data):
        try:
            guild_id = int(data['guild']['id'])
        except KeyError:
            # If we're here, then this is a group DM
            guild = None
        else:
            guild = state._get_guild(guild_id)
            if guild is None:
                # If it's not cached, then it has to be a partial guild
                guild_data = data['guild']
                guild = PartialInviteGuild(state, guild_data, guild_id)

        # As far as I know, invites always need a channel
        # So this should never raise.
        channel_data: PartialChannelPayload = data['channel']
        channel_id = int(channel_data['id'])
        channel_type = try_enum(ChannelType, channel_data['type'])
        channel = PartialInviteChannel(id=channel_id, name=channel_data['name'], type=channel_type)
        if guild is not None and not isinstance(guild, PartialInviteGuild):
            # Upgrade the partial data if applicable
            channel = guild.get_channel(channel_id) or channel

        data['guild'] = guild
        data['channel'] = channel
        return cls(state=state, data=data)

    @classmethod
    def from_gateway(cls, *, state, data):
        guild_id = _get_as_snowflake(data, 'guild_id')
        guild = state._get_guild(guild_id)
        channel_id = _get_as_snowflake(data, 'channel_id')
        if guild is not None:
            channel = guild.get_channel(channel_id) or Object(id=channel_id)
        else:
            guild = Object(id=guild_id)
            channel = Object(id=channel_id)

        data['guild'] = guild
        data['channel'] = channel
        return cls(state=state, data=data)

    def __str__(self) -> str:
        return self.url

    def __repr__(self) -> str:
        return (
            f'<Invite code={self.code!r} guild={self.guild!r} '
            f'online={self.approximate_presence_count} '
            f'members={self.approximate_member_count}>'
        )

    def __hash__(self) -> int:
        return hash(self.code)

    @property
    def id(self) -> str:
        """:class:`str`: Returns the proper code portion of the invite."""
        return self.code

    @property
    def url(self) -> str:
        """:class:`str`: A property that retrieves the invite URL."""
        return self.BASE + '/' + self.code

    async def delete(self, *, reason: Optional[str] = None):
        """|coro|

        Revokes the instant invite.

        You must have the :attr:`~Permissions.manage_channels` permission to do this.

        Parameters
        -----------
        reason: Optional[:class:`str`]
            The reason for deleting this invite. Shows up on the audit log.

        Raises
        -------
        Forbidden
            You do not have permissions to revoke invites.
        NotFound
            The invite is invalid or expired.
        HTTPException
            Revoking the invite failed.
        """

        await self._state.http.delete_invite(self.code, reason=reason)<|MERGE_RESOLUTION|>--- conflicted
+++ resolved
@@ -310,11 +310,8 @@
         '_state',
         'approximate_member_count',
         'approximate_presence_count',
-<<<<<<< HEAD
         'target_application',
-=======
         'expires_at',
->>>>>>> 135a7e9e
     )
 
     BASE = 'https://discord.gg'
