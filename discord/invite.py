--- conflicted
+++ resolved
@@ -271,18 +271,12 @@
         The channel the invite is for.
     target_user: Optional[:class:`User`]
         The target of this invite in the case of stream invites
-        .. versionadded:: 1.7
+        .. versionadded:: 2.0
     target_user_type: :class:`InviteUserType`
         The invite's target user type
-        .. versionadded:: 1.7
+        .. versionadded:: 2.0
     """
 
-<<<<<<< HEAD
-    __slots__ = ('max_age', 'code', 'guild', 'revoked', 'created_at', 'uses',
-                 'temporary', 'max_uses', 'inviter', 'channel', 'target_user',
-                 'target_user_type', '_state', 'approximate_member_count',
-                 'approximate_presence_count')
-=======
     __slots__ = (
         'max_age',
         'code',
@@ -294,11 +288,12 @@
         'max_uses',
         'inviter',
         'channel',
+        'target_user',
+        'target_user_type',
         '_state',
         'approximate_member_count',
         'approximate_presence_count',
     )
->>>>>>> 417353da
 
     BASE = 'https://discord.gg'
 
