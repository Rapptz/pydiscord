"""
The MIT License (MIT)

Copyright (c) 2015-present Rapptz

Permission is hereby granted, free of charge, to any person obtaining a
copy of this software and associated documentation files (the "Software"),
to deal in the Software without restriction, including without limitation
the rights to use, copy, modify, merge, publish, distribute, sublicense,
and/or sell copies of the Software, and to permit persons to whom the
Software is furnished to do so, subject to the following conditions:

The above copyright notice and this permission notice shall be included in
all copies or substantial portions of the Software.

THE SOFTWARE IS PROVIDED "AS IS", WITHOUT WARRANTY OF ANY KIND, EXPRESS
OR IMPLIED, INCLUDING BUT NOT LIMITED TO THE WARRANTIES OF MERCHANTABILITY,
FITNESS FOR A PARTICULAR PURPOSE AND NONINFRINGEMENT. IN NO EVENT SHALL THE
AUTHORS OR COPYRIGHT HOLDERS BE LIABLE FOR ANY CLAIM, DAMAGES OR OTHER
LIABILITY, WHETHER IN AN ACTION OF CONTRACT, TORT OR OTHERWISE, ARISING
FROM, OUT OF OR IN CONNECTION WITH THE SOFTWARE OR THE USE OR OTHER
DEALINGS IN THE SOFTWARE.
"""

from __future__ import annotations

from typing import TYPE_CHECKING, Any, Callable, ClassVar, Mapping, Generator, List, Optional, Tuple, Type, TypeVar, Union

from . import enums, flags, utils
from .asset import Asset
from .colour import Colour
from .invite import Invite
from .mixins import Hashable
from .object import Object
from .permissions import PermissionOverwrite, Permissions
from .automod import AutoModTrigger, AutoModRuleAction, AutoModRule
from .role import Role
from .emoji import Emoji
from .partial_emoji import PartialEmoji
from .member import Member
from .scheduled_event import ScheduledEvent
from .stage_instance import StageInstance
from .sticker import GuildSticker
from .threads import Thread
from .integrations import PartialIntegration
from .channel import ForumChannel, StageChannel, ForumTag, VoiceChannel

__all__ = (
    'AuditLogDiff',
    'AuditLogChanges',
    'AuditLogEntry',
)


if TYPE_CHECKING:
    import datetime

    from . import abc
    from .guild import Guild
    from .state import ConnectionState
    from .types.audit_log import (
        AuditLogChange as AuditLogChangePayload,
        AuditLogEntry as AuditLogEntryPayload,
        _AuditLogChange_TriggerMetadata as AuditLogChangeTriggerMetadataPayload,
    )
    from .types.channel import (
        PermissionOverwrite as PermissionOverwritePayload,
        ForumTag as ForumTagPayload,
        DefaultReaction as DefaultReactionPayload,
    )
    from .types.invite import Invite as InvitePayload
    from .types.role import Role as RolePayload
    from .types.snowflake import Snowflake
    from .types.command import ApplicationCommandPermissions
    from .types.automod import AutoModerationAction
    from .user import User
    from .app_commands import AppCommand
    from .webhook import Webhook

    TargetType = Union[
        Guild,
        abc.GuildChannel,
        Member,
        User,
        Role,
        Invite,
        Emoji,
        StageInstance,
        GuildSticker,
        Thread,
        Object,
        PartialIntegration,
        AutoModRule,
        ScheduledEvent,
        Webhook,
        AppCommand,
        None,
    ]


def _transform_timestamp(entry: AuditLogEntry, data: Optional[str]) -> Optional[datetime.datetime]:
    return utils.parse_time(data)


def _transform_color(entry: AuditLogEntry, data: int) -> Colour:
    return Colour(data)


def _transform_snowflake(entry: AuditLogEntry, data: Snowflake) -> int:
    return int(data)


def _transform_channel(entry: AuditLogEntry, data: Optional[Snowflake]) -> Optional[Union[abc.GuildChannel, Object]]:
    if data is None:
        return None
    return entry.guild.get_channel(int(data)) or Object(id=data)


def _transform_channels_or_threads(
    entry: AuditLogEntry, data: List[Snowflake]
) -> List[Union[abc.GuildChannel, Thread, Object]]:
    return [entry.guild.get_channel_or_thread(int(data)) or Object(id=data) for data in data]


def _transform_member_id(entry: AuditLogEntry, data: Optional[Snowflake]) -> Union[Member, User, None]:
    if data is None:
        return None
    return entry._get_member(int(data))


def _transform_guild_id(entry: AuditLogEntry, data: Optional[Snowflake]) -> Optional[Guild]:
    if data is None:
        return None
    return entry._state._get_guild(int(data))


def _transform_roles(entry: AuditLogEntry, data: List[Snowflake]) -> List[Union[Role, Object]]:
    return [entry.guild.get_role(int(role_id)) or Object(role_id, type=Role) for role_id in data]


def _transform_applied_forum_tags(entry: AuditLogEntry, data: List[Snowflake]) -> List[Union[ForumTag, Object]]:
    thread = entry.target
    if isinstance(thread, Thread) and isinstance(thread.parent, ForumChannel):
        return [thread.parent.get_tag(tag_id) or Object(id=tag_id, type=ForumTag) for tag_id in map(int, data)]
    return [Object(id=tag_id, type=ForumTag) for tag_id in data]


def _transform_overloaded_flags(entry: AuditLogEntry, data: int) -> Union[int, flags.ChannelFlags]:
    # The `flags` key is definitely overloaded. Right now it's for channels and threads but
    # I am aware of `member.flags` and `user.flags` existing. However, this does not impact audit logs
    # at the moment but better safe than sorry.
    channel_audit_log_types = (
        enums.AuditLogAction.channel_create,
        enums.AuditLogAction.channel_update,
        enums.AuditLogAction.channel_delete,
        enums.AuditLogAction.thread_create,
        enums.AuditLogAction.thread_update,
        enums.AuditLogAction.thread_delete,
    )

    if entry.action in channel_audit_log_types:
        return flags.ChannelFlags._from_value(data)
    return data


def _transform_forum_tags(entry: AuditLogEntry, data: List[ForumTagPayload]) -> List[ForumTag]:
    return [ForumTag.from_data(state=entry._state, data=d) for d in data]


def _transform_default_reaction(entry: AuditLogEntry, data: DefaultReactionPayload) -> Optional[PartialEmoji]:
    if data is None:
        return None

    emoji_name = data.get('emoji_name') or ''
    emoji_id = utils._get_as_snowflake(data, 'emoji_id') or None  # Coerce 0 -> None
    return PartialEmoji.with_state(state=entry._state, name=emoji_name, id=emoji_id)


def _transform_overwrites(
    entry: AuditLogEntry, data: List[PermissionOverwritePayload]
) -> List[Tuple[Object, PermissionOverwrite]]:
    overwrites = []
    for elem in data:
        allow = Permissions(int(elem['allow']))
        deny = Permissions(int(elem['deny']))
        ow = PermissionOverwrite.from_pair(allow, deny)

        ow_type = elem['type']
        ow_id = int(elem['id'])
        target = None
        if ow_type == '0':
            target = entry.guild.get_role(ow_id)
        elif ow_type == '1':
            target = entry._get_member(ow_id)

        if target is None:
            target = Object(id=ow_id, type=Role if ow_type == '0' else Member)

        overwrites.append((target, ow))

    return overwrites


def _transform_icon(entry: AuditLogEntry, data: Optional[str]) -> Optional[Asset]:
    if data is None:
        return None
    if entry.action is enums.AuditLogAction.guild_update:
        return Asset._from_guild_icon(entry._state, entry.guild.id, data)
    else:
        return Asset._from_icon(entry._state, entry._target_id, data, path='role')  # type: ignore # target_id won't be None in this case


def _transform_avatar(entry: AuditLogEntry, data: Optional[str]) -> Optional[Asset]:
    if data is None:
        return None
    return Asset._from_avatar(entry._state, entry._target_id, data)  # type: ignore # target_id won't be None in this case


def _transform_cover_image(entry: AuditLogEntry, data: Optional[str]) -> Optional[Asset]:
    if data is None:
        return None
    return Asset._from_scheduled_event_cover_image(entry._state, entry._target_id, data)  # type: ignore # target_id won't be None in this case


def _guild_hash_transformer(path: str) -> Callable[[AuditLogEntry, Optional[str]], Optional[Asset]]:
    def _transform(entry: AuditLogEntry, data: Optional[str]) -> Optional[Asset]:
        if data is None:
            return None
        return Asset._from_guild_image(entry._state, entry.guild.id, data, path=path)

    return _transform


def _transform_automod_actions(entry: AuditLogEntry, data: List[AutoModerationAction]) -> List[AutoModRuleAction]:
    return [AutoModRuleAction.from_data(action) for action in data]


<<<<<<< HEAD
def _transform_status(entry: AuditLogEntry, data: Union[int, str]) -> Union[enums.EventStatus, str]:
    if entry.action.name.startswith('scheduled_event_'):
        return enums.try_enum(enums.EventStatus, data)
    else:
        return data  # type: ignore  # voice channel status is str
=======
def _transform_default_emoji(entry: AuditLogEntry, data: str) -> PartialEmoji:
    return PartialEmoji(name=data)
>>>>>>> a5f9350f


E = TypeVar('E', bound=enums.Enum)


def _enum_transformer(enum: Type[E]) -> Callable[[AuditLogEntry, int], E]:
    def _transform(entry: AuditLogEntry, data: int) -> E:
        return enums.try_enum(enum, data)

    return _transform


F = TypeVar('F', bound=flags.BaseFlags)


def _flag_transformer(cls: Type[F]) -> Callable[[AuditLogEntry, Union[int, str]], F]:
    def _transform(entry: AuditLogEntry, data: Union[int, str]) -> F:
        return cls._from_value(int(data))

    return _transform


def _transform_type(
    entry: AuditLogEntry, data: Union[int, str]
) -> Union[enums.ChannelType, enums.StickerType, enums.WebhookType, str]:
    if entry.action.name.startswith('sticker_'):
        return enums.try_enum(enums.StickerType, data)
    elif entry.action.name.startswith('integration_'):
        return data  # type: ignore  # integration type is str
    elif entry.action.name.startswith('webhook_'):
        return enums.try_enum(enums.WebhookType, data)
    else:
        return enums.try_enum(enums.ChannelType, data)


class AuditLogDiff:
    def __len__(self) -> int:
        return len(self.__dict__)

    def __iter__(self) -> Generator[Tuple[str, Any], None, None]:
        yield from self.__dict__.items()

    def __repr__(self) -> str:
        values = ' '.join('%s=%r' % item for item in self.__dict__.items())
        return f'<AuditLogDiff {values}>'

    if TYPE_CHECKING:

        def __getattr__(self, item: str) -> Any:
            ...

        def __setattr__(self, key: str, value: Any) -> Any:
            ...


Transformer = Callable[["AuditLogEntry", Any], Any]


class AuditLogChanges:
    # fmt: off
    TRANSFORMERS: ClassVar[Mapping[str, Tuple[Optional[str], Optional[Transformer]]]] = {
        'verification_level':                    (None, _enum_transformer(enums.VerificationLevel)),
        'explicit_content_filter':               (None, _enum_transformer(enums.ContentFilter)),
        'allow':                                 (None, _flag_transformer(Permissions)),
        'deny':                                  (None, _flag_transformer(Permissions)),
        'permissions':                           (None, _flag_transformer(Permissions)),
        'id':                                    (None, _transform_snowflake),
        'color':                                 ('colour', _transform_color),
        'owner_id':                              ('owner', _transform_member_id),
        'inviter_id':                            ('inviter', _transform_member_id),
        'channel_id':                            ('channel', _transform_channel),
        'afk_channel_id':                        ('afk_channel', _transform_channel),
        'system_channel_id':                     ('system_channel', _transform_channel),
        'system_channel_flags':                  (None, _flag_transformer(flags.SystemChannelFlags)),
        'widget_channel_id':                     ('widget_channel', _transform_channel),
        'rules_channel_id':                      ('rules_channel', _transform_channel),
        'public_updates_channel_id':             ('public_updates_channel', _transform_channel),
        'permission_overwrites':                 ('overwrites', _transform_overwrites),
        'splash_hash':                           ('splash', _guild_hash_transformer('splashes')),
        'banner_hash':                           ('banner', _guild_hash_transformer('banners')),
        'discovery_splash_hash':                 ('discovery_splash', _guild_hash_transformer('discovery-splashes')),
        'icon_hash':                             ('icon', _transform_icon),
        'avatar_hash':                           ('avatar', _transform_avatar),
        'rate_limit_per_user':                   ('slowmode_delay', None),
        'default_thread_rate_limit_per_user':    ('default_thread_slowmode_delay', None),
        'guild_id':                              ('guild', _transform_guild_id),
        'tags':                                  ('emoji', None),
        'default_message_notifications':         ('default_notifications', _enum_transformer(enums.NotificationLevel)),
        'video_quality_mode':                    (None, _enum_transformer(enums.VideoQualityMode)),
        'privacy_level':                         (None, _enum_transformer(enums.PrivacyLevel)),
        'format_type':                           (None, _enum_transformer(enums.StickerFormatType)),
        'type':                                  (None, _transform_type),
        'communication_disabled_until':          ('timed_out_until', _transform_timestamp),
        'expire_behavior':                       (None, _enum_transformer(enums.ExpireBehaviour)),
        'mfa_level':                             (None, _enum_transformer(enums.MFALevel)),
        'status':                                (None, _transform_status),
        'entity_type':                           (None, _enum_transformer(enums.EntityType)),
        'preferred_locale':                      (None, _enum_transformer(enums.Locale)),
        'image_hash':                            ('cover_image', _transform_cover_image),
        'trigger_type':                          (None, _enum_transformer(enums.AutoModRuleTriggerType)),
        'event_type':                            (None, _enum_transformer(enums.AutoModRuleEventType)),
        'actions':                               (None, _transform_automod_actions),
        'exempt_channels':                       (None, _transform_channels_or_threads),
        'exempt_roles':                          (None, _transform_roles),
        'applied_tags':                          (None, _transform_applied_forum_tags),
        'available_tags':                        (None, _transform_forum_tags),
        'flags':                                 (None, _transform_overloaded_flags),
        'default_reaction_emoji':                (None, _transform_default_reaction),
        'emoji_name':                            ('emoji', _transform_default_emoji),
        'user_id':                               ('user', _transform_member_id)
    }
    # fmt: on

    def __init__(self, entry: AuditLogEntry, data: List[AuditLogChangePayload]):
        self.before: AuditLogDiff = AuditLogDiff()
        self.after: AuditLogDiff = AuditLogDiff()
        # special case entire process since each
        # element in data is a different target
        # key is the target id
        if entry.action is enums.AuditLogAction.app_command_permission_update:
            self.before.app_command_permissions = []
            self.after.app_command_permissions = []

            for elem in data:
                self._handle_app_command_permissions(
                    self.before,
                    entry,
                    elem.get('old_value'),  # type: ignore # value will be an ApplicationCommandPermissions if present
                )

                self._handle_app_command_permissions(
                    self.after,
                    entry,
                    elem.get('new_value'),  # type: ignore # value will be an ApplicationCommandPermissions if present
                )
            return

        for elem in data:
            attr = elem['key']

            # special cases for role add/remove
            if attr == '$add':
                self._handle_role(self.before, self.after, entry, elem['new_value'])  # type: ignore # new_value is a list of roles in this case
                continue
            elif attr == '$remove':
                self._handle_role(self.after, self.before, entry, elem['new_value'])  # type: ignore # new_value is a list of roles in this case
                continue

            # special case for automod trigger
            if attr == 'trigger_metadata':
                # given full metadata dict
                self._handle_trigger_metadata(entry, elem, data)  # type: ignore  # should be trigger metadata
                continue
            elif entry.action is enums.AuditLogAction.automod_rule_update and attr.startswith('$'):
                # on update, some trigger attributes are keys and formatted as $(add/remove)_{attribute}
                action, _, trigger_attr = attr.partition('_')
                # new_value should be a list of added/removed strings for keyword_filter, regex_patterns, or allow_list
                if action == '$add':
                    self._handle_trigger_attr_update(self.before, self.after, entry, trigger_attr, elem['new_value'])  # type: ignore
                elif action == '$remove':
                    self._handle_trigger_attr_update(self.after, self.before, entry, trigger_attr, elem['new_value'])  # type: ignore
                continue

            try:
                key, transformer = self.TRANSFORMERS[attr]
            except (ValueError, KeyError):
                transformer = None
            else:
                if key:
                    attr = key

            transformer: Optional[Transformer]

            try:
                before = elem['old_value']
            except KeyError:
                before = None
            else:
                if transformer:
                    before = transformer(entry, before)

            setattr(self.before, attr, before)

            try:
                after = elem['new_value']
            except KeyError:
                after = None
            else:
                if transformer:
                    after = transformer(entry, after)

            setattr(self.after, attr, after)

        # add an alias
        if hasattr(self.after, 'colour'):
            self.after.color = self.after.colour
            self.before.color = self.before.colour
        if hasattr(self.after, 'expire_behavior'):
            self.after.expire_behaviour = self.after.expire_behavior
            self.before.expire_behaviour = self.before.expire_behavior

    def __repr__(self) -> str:
        return f'<AuditLogChanges before={self.before!r} after={self.after!r}>'

    def _handle_role(self, first: AuditLogDiff, second: AuditLogDiff, entry: AuditLogEntry, elem: List[RolePayload]) -> None:
        if not hasattr(first, 'roles'):
            setattr(first, 'roles', [])

        data = []
        g: Guild = entry.guild

        for e in elem:
            role_id = int(e['id'])
            role = g.get_role(role_id)

            if role is None:
                role = Object(id=role_id, type=Role)
                role.name = e['name']  # type: ignore # Object doesn't usually have name

            data.append(role)

        setattr(second, 'roles', data)

    def _handle_app_command_permissions(
        self,
        diff: AuditLogDiff,
        entry: AuditLogEntry,
        data: Optional[ApplicationCommandPermissions],
    ):
        if data is None:
            return

        # avoid circular import
        from discord.app_commands import AppCommandPermissions

        state = entry._state
        guild = entry.guild
        diff.app_command_permissions.append(AppCommandPermissions(data=data, guild=guild, state=state))

    def _handle_trigger_metadata(
        self,
        entry: AuditLogEntry,
        data: AuditLogChangeTriggerMetadataPayload,
        full_data: List[AuditLogChangePayload],
    ):
        trigger_value: Optional[int] = None
        trigger_type: Optional[enums.AutoModRuleTriggerType] = None

        # try to get trigger type from before or after
        trigger_type = getattr(self.before, 'trigger_type', getattr(self.after, 'trigger_type', None))

        if trigger_type is None:
            if isinstance(entry.target, AutoModRule):
                # Trigger type cannot be changed, so it should be the same before and after updates.
                # Avoids checking which keys are in data to guess trigger type
                trigger_value = entry.target.trigger.type.value
        else:
            # found a trigger type from before or after
            trigger_value = trigger_type.value

        if trigger_value is None:
            # try to find trigger type in the full list of changes
            _elem = utils.find(lambda elem: elem['key'] == 'trigger_type', full_data)
            if _elem is not None:
                trigger_value = _elem.get('old_value', _elem.get('new_value'))  # type: ignore  # trigger type values should be int

            if trigger_value is None:
                # try to infer trigger_type from the keys in old or new value
                combined = (data.get('old_value') or {}).keys() | (data.get('new_value') or {}).keys()
                if not combined:
                    trigger_value = enums.AutoModRuleTriggerType.spam.value
                elif 'presets' in combined:
                    trigger_value = enums.AutoModRuleTriggerType.keyword_preset.value
                elif 'keyword_filter' in combined or 'regex_patterns' in combined:
                    trigger_value = enums.AutoModRuleTriggerType.keyword.value
                elif 'mention_total_limit' in combined or 'mention_raid_protection_enabled' in combined:
                    trigger_value = enums.AutoModRuleTriggerType.mention_spam.value
                else:
                    # some unknown type
                    trigger_value = -1

        self.before.trigger = AutoModTrigger.from_data(trigger_value, data.get('old_value'))
        self.after.trigger = AutoModTrigger.from_data(trigger_value, data.get('new_value'))

    def _handle_trigger_attr_update(
        self, first: AuditLogDiff, second: AuditLogDiff, entry: AuditLogEntry, attr: str, data: List[str]
    ):
        self._create_trigger(first, entry)
        trigger = self._create_trigger(second, entry)
        try:
            # guard unexpecte non list attributes or non iterable data
            getattr(trigger, attr).extend(data)
        except (AttributeError, TypeError):
            pass

    def _create_trigger(self, diff: AuditLogDiff, entry: AuditLogEntry) -> AutoModTrigger:
        # check if trigger has already been created
        if not hasattr(diff, 'trigger'):
            # create a trigger
            if isinstance(entry.target, AutoModRule):
                # get trigger type from the automod rule
                trigger_type = entry.target.trigger.type
            else:
                # unknown trigger type
                trigger_type = enums.try_enum(enums.AutoModRuleTriggerType, -1)

            diff.trigger = AutoModTrigger(type=trigger_type)
        return diff.trigger


class _AuditLogProxy:
    def __init__(self, **kwargs: Any) -> None:
        for k, v in kwargs.items():
            setattr(self, k, v)


class _AuditLogProxyMemberPrune(_AuditLogProxy):
    delete_member_days: int
    members_removed: int


class _AuditLogProxyMemberMoveOrMessageDelete(_AuditLogProxy):
    channel: Union[abc.GuildChannel, Thread]
    count: int


class _AuditLogProxyMemberDisconnect(_AuditLogProxy):
    count: int


class _AuditLogProxyPinAction(_AuditLogProxy):
    channel: Union[abc.GuildChannel, Thread]
    message_id: int


class _AuditLogProxyStageInstanceAction(_AuditLogProxy):
    channel: abc.GuildChannel


class _AuditLogProxyMessageBulkDelete(_AuditLogProxy):
    count: int


class _AuditLogProxyAutoModAction(_AuditLogProxy):
    automod_rule_name: str
    automod_rule_trigger_type: str
    channel: Optional[Union[abc.GuildChannel, Thread]]


class _AuditLogProxyMemberKickOrMemberRoleUpdate(_AuditLogProxy):
    integration_type: Optional[str]


class _AuditLogProxyVoiceChannelStatusAction(_AuditLogProxy):
    status: Optional[str]
    channel: abc.GuildChannel


class AuditLogEntry(Hashable):
    r"""Represents an Audit Log entry.

    You retrieve these via :meth:`Guild.audit_logs`.

    .. container:: operations

        .. describe:: x == y

            Checks if two entries are equal.

        .. describe:: x != y

            Checks if two entries are not equal.

        .. describe:: hash(x)

            Returns the entry's hash.

    .. versionchanged:: 1.7
        Audit log entries are now comparable and hashable.

    Attributes
    -----------
    action: :class:`AuditLogAction`
        The action that was done.
    user: Optional[:class:`abc.User`]
        The user who initiated this action. Usually a :class:`Member`\, unless gone
        then it's a :class:`User`.
    user_id: Optional[:class:`int`]
        The user ID who initiated this action.

        .. versionadded:: 2.2
    id: :class:`int`
        The entry ID.
    guild: :class:`Guild`
        The guild that this entry belongs to.
    target: Any
        The target that got changed. The exact type of this depends on
        the action being done.
    reason: Optional[:class:`str`]
        The reason this action was done.
    extra: Any
        Extra information that this entry has that might be useful.
        For most actions, this is ``None``. However in some cases it
        contains extra information. See :class:`AuditLogAction` for
        which actions have this field filled out.
    """

    def __init__(
        self,
        *,
        users: Mapping[int, User],
        integrations: Mapping[int, PartialIntegration],
        app_commands: Mapping[int, AppCommand],
        automod_rules: Mapping[int, AutoModRule],
        webhooks: Mapping[int, Webhook],
        data: AuditLogEntryPayload,
        guild: Guild,
    ):
        self._state: ConnectionState = guild._state
        self.guild: Guild = guild
        self._users: Mapping[int, User] = users
        self._integrations: Mapping[int, PartialIntegration] = integrations
        self._app_commands: Mapping[int, AppCommand] = app_commands
        self._automod_rules: Mapping[int, AutoModRule] = automod_rules
        self._webhooks: Mapping[int, Webhook] = webhooks
        self._from_data(data)

    def _from_data(self, data: AuditLogEntryPayload) -> None:
        self.action: enums.AuditLogAction = enums.try_enum(enums.AuditLogAction, data['action_type'])
        self.id: int = int(data['id'])

        # this key is technically not usually present
        self.reason: Optional[str] = data.get('reason')
        extra = data.get('options')

        # fmt: off
        self.extra: Union[
            _AuditLogProxyMemberPrune,
            _AuditLogProxyMemberMoveOrMessageDelete,
            _AuditLogProxyMemberDisconnect,
            _AuditLogProxyPinAction,
            _AuditLogProxyStageInstanceAction,
            _AuditLogProxyMessageBulkDelete,
            _AuditLogProxyAutoModAction,
            _AuditLogProxyMemberKickOrMemberRoleUpdate,
            _AuditLogProxyVoiceChannelStatusAction,
            Member, User, None, PartialIntegration,
            Role, Object
        ] = None
        # fmt: on

        if isinstance(self.action, enums.AuditLogAction) and extra:
            if self.action is enums.AuditLogAction.member_prune:
                # member prune has two keys with useful information
                self.extra = _AuditLogProxyMemberPrune(
                    delete_member_days=int(extra['delete_member_days']),
                    members_removed=int(extra['members_removed']),
                )
            elif self.action is enums.AuditLogAction.member_move or self.action is enums.AuditLogAction.message_delete:
                channel_id = int(extra['channel_id'])
                self.extra = _AuditLogProxyMemberMoveOrMessageDelete(
                    count=int(extra['count']),
                    channel=self.guild.get_channel_or_thread(channel_id) or Object(id=channel_id),
                )
            elif self.action is enums.AuditLogAction.member_disconnect:
                # The member disconnect action has a dict with some information
                self.extra = _AuditLogProxyMemberDisconnect(count=int(extra['count']))
            elif self.action is enums.AuditLogAction.message_bulk_delete:
                # The bulk message delete action has the number of messages deleted
                self.extra = _AuditLogProxyMessageBulkDelete(count=int(extra['count']))
            elif self.action in (enums.AuditLogAction.kick, enums.AuditLogAction.member_role_update):
                # The member kick action has a dict with some information
                integration_type = extra.get('integration_type')
                self.extra = _AuditLogProxyMemberKickOrMemberRoleUpdate(integration_type=integration_type)
            elif self.action.name.endswith('pin'):
                # the pin actions have a dict with some information
                channel_id = int(extra['channel_id'])
                self.extra = _AuditLogProxyPinAction(
                    channel=self.guild.get_channel_or_thread(channel_id) or Object(id=channel_id),
                    message_id=int(extra['message_id']),
                )
            elif (
                self.action is enums.AuditLogAction.automod_block_message
                or self.action is enums.AuditLogAction.automod_flag_message
                or self.action is enums.AuditLogAction.automod_timeout_member
            ):
                channel_id = utils._get_as_snowflake(extra, 'channel_id')
                channel = None

                # May be an empty string instead of None due to a Discord issue
                if channel_id:
                    channel = self.guild.get_channel_or_thread(channel_id) or Object(id=channel_id)

                self.extra = _AuditLogProxyAutoModAction(
                    automod_rule_name=extra['auto_moderation_rule_name'],
                    automod_rule_trigger_type=enums.try_enum(
                        enums.AutoModRuleTriggerType, extra['auto_moderation_rule_trigger_type']
                    ),
                    channel=channel,
                )

            elif self.action.name.startswith('overwrite_'):
                # the overwrite_ actions have a dict with some information
                instance_id = int(extra['id'])
                the_type = extra.get('type')
                if the_type == '1':
                    self.extra = self._get_member(instance_id)
                elif the_type == '0':
                    role = self.guild.get_role(instance_id)
                    if role is None:
                        role = Object(id=instance_id, type=Role)
                        role.name = extra.get('role_name')  # type: ignore # Object doesn't usually have name
                    self.extra = role
            elif self.action.name.startswith('stage_instance'):
                channel_id = int(extra['channel_id'])
                self.extra = _AuditLogProxyStageInstanceAction(
                    channel=self.guild.get_channel(channel_id) or Object(id=channel_id, type=StageChannel)
                )
            elif self.action.name.startswith('app_command'):
                app_id = int(extra['application_id'])
                self.extra = self._get_integration_by_app_id(app_id) or Object(app_id, type=PartialIntegration)

            elif self.action.name.startswith('voice_channel_status'):
                channel_id = int(extra['channel_id'])
                status = extra.get('status')
                self.extra = _AuditLogProxyVoiceChannelStatusAction(
                    status=status, channel=self.guild.get_channel(channel_id) or Object(id=channel_id, type=VoiceChannel)
                )

        # this key is not present when the above is present, typically.
        # It's a list of { new_value: a, old_value: b, key: c }
        # where new_value and old_value are not guaranteed to be there depending
        # on the action type, so let's just fetch it for now and only turn it
        # into meaningful data when requested
        self._changes = data.get('changes', [])

        self.user_id: Optional[int] = utils._get_as_snowflake(data, 'user_id')
        self.user: Optional[Union[User, Member]] = self._get_member(self.user_id)
        self._target_id = utils._get_as_snowflake(data, 'target_id')

    def _get_member(self, user_id: Optional[int]) -> Union[Member, User, None]:
        if user_id is None:
            return None

        return self.guild.get_member(user_id) or self._users.get(user_id)

    def _get_integration(self, integration_id: Optional[int]) -> Optional[PartialIntegration]:
        if integration_id is None:
            return None

        return self._integrations.get(integration_id)

    def _get_integration_by_app_id(self, application_id: Optional[int]) -> Optional[PartialIntegration]:
        if application_id is None:
            return None

        # get PartialIntegration by application id
        return utils.get(self._integrations.values(), application_id=application_id)

    def _get_app_command(self, app_command_id: Optional[int]) -> Optional[AppCommand]:
        if app_command_id is None:
            return None

        return self._app_commands.get(app_command_id)

    def __repr__(self) -> str:
        return f'<AuditLogEntry id={self.id} action={self.action} user={self.user!r}>'

    @utils.cached_property
    def created_at(self) -> datetime.datetime:
        """:class:`datetime.datetime`: Returns the entry's creation time in UTC."""
        return utils.snowflake_time(self.id)

    @utils.cached_property
    def target(self) -> TargetType:
        if self.action.target_type is None:
            return None

        try:
            converter = getattr(self, '_convert_target_' + self.action.target_type)
        except AttributeError:
            if self._target_id is None:
                return None
            return Object(id=self._target_id)
        else:
            return converter(self._target_id)

    @utils.cached_property
    def category(self) -> Optional[enums.AuditLogActionCategory]:
        """Optional[:class:`AuditLogActionCategory`]: The category of the action, if applicable."""
        return self.action.category

    @utils.cached_property
    def changes(self) -> AuditLogChanges:
        """:class:`AuditLogChanges`: The list of changes this entry has."""
        obj = AuditLogChanges(self, self._changes)
        del self._changes
        return obj

    @utils.cached_property
    def before(self) -> AuditLogDiff:
        """:class:`AuditLogDiff`: The target's prior state."""
        return self.changes.before

    @utils.cached_property
    def after(self) -> AuditLogDiff:
        """:class:`AuditLogDiff`: The target's subsequent state."""
        return self.changes.after

    def _convert_target_guild(self, target_id: int) -> Guild:
        return self.guild

    def _convert_target_channel(self, target_id: int) -> Union[abc.GuildChannel, Object]:
        return self.guild.get_channel(target_id) or Object(id=target_id)

    def _convert_target_user(self, target_id: Optional[int]) -> Optional[Union[Member, User, Object]]:
        # For some reason the member_disconnect and member_move action types
        # do not have a non-null target_id so safeguard against that
        if target_id is None:
            return None

        return self._get_member(target_id) or Object(id=target_id, type=Member)

    def _convert_target_role(self, target_id: int) -> Union[Role, Object]:
        return self.guild.get_role(target_id) or Object(id=target_id, type=Role)

    def _convert_target_invite(self, target_id: None) -> Invite:
        # invites have target_id set to null
        # so figure out which change has the full invite data
        changeset = self.before if self.action is enums.AuditLogAction.invite_delete else self.after

        fake_payload: InvitePayload = {
            'max_age': changeset.max_age,
            'max_uses': changeset.max_uses,
            'code': changeset.code,
            'temporary': changeset.temporary,
            'uses': changeset.uses,
            'channel': None,  # type: ignore # the channel is passed to the Invite constructor directly
        }

        obj = Invite(state=self._state, data=fake_payload, guild=self.guild, channel=changeset.channel)
        try:
            obj.inviter = changeset.inviter
        except AttributeError:
            pass
        return obj

    def _convert_target_emoji(self, target_id: int) -> Union[Emoji, Object]:
        return self._state.get_emoji(target_id) or Object(id=target_id, type=Emoji)

    def _convert_target_message(self, target_id: int) -> Union[Member, User, Object]:
        return self._get_member(target_id) or Object(id=target_id, type=Member)

    def _convert_target_stage_instance(self, target_id: int) -> Union[StageInstance, Object]:
        return self.guild.get_stage_instance(target_id) or Object(id=target_id, type=StageInstance)

    def _convert_target_sticker(self, target_id: int) -> Union[GuildSticker, Object]:
        return self._state.get_sticker(target_id) or Object(id=target_id, type=GuildSticker)

    def _convert_target_thread(self, target_id: int) -> Union[Thread, Object]:
        return self.guild.get_thread(target_id) or Object(id=target_id, type=Thread)

    def _convert_target_guild_scheduled_event(self, target_id: int) -> Union[ScheduledEvent, Object]:
        return self.guild.get_scheduled_event(target_id) or Object(id=target_id, type=ScheduledEvent)

    def _convert_target_integration(self, target_id: int) -> Union[PartialIntegration, Object]:
        return self._get_integration(target_id) or Object(target_id, type=PartialIntegration)

    def _convert_target_app_command(self, target_id: int) -> Union[AppCommand, Object]:
        target = self._get_app_command(target_id)
        if not target:
            # circular import
            from .app_commands import AppCommand

            target = Object(target_id, type=AppCommand)

        return target

    def _convert_target_integration_or_app_command(self, target_id: int) -> Union[PartialIntegration, AppCommand, Object]:
        target = self._get_integration_by_app_id(target_id) or self._get_app_command(target_id)
        if not target:
            try:
                # circular import
                from .app_commands import AppCommand

                # get application id from extras
                # if it matches target id, type should be integration
                target_app = self.extra
                # extra should be an Object or PartialIntegration
                app_id = target_app.application_id if isinstance(target_app, PartialIntegration) else target_app.id  # type: ignore
                type = PartialIntegration if target_id == app_id else AppCommand
            except AttributeError:
                return Object(target_id)
            else:
                return Object(target_id, type=type)

        return target

    def _convert_target_auto_moderation(self, target_id: int) -> Union[AutoModRule, Object]:
        return self._automod_rules.get(target_id) or Object(target_id, type=AutoModRule)

    def _convert_target_webhook(self, target_id: int) -> Union[Webhook, Object]:
        # circular import
        from .webhook import Webhook

        return self._webhooks.get(target_id) or Object(target_id, type=Webhook)

    def _convert_target_voice_channel_status(self, target_id: int) -> Union[abc.GuildChannel, Object]:
        return self.guild.get_channel(target_id) or Object(id=target_id)<|MERGE_RESOLUTION|>--- conflicted
+++ resolved
@@ -235,16 +235,15 @@
     return [AutoModRuleAction.from_data(action) for action in data]
 
 
-<<<<<<< HEAD
+def _transform_default_emoji(entry: AuditLogEntry, data: str) -> PartialEmoji:
+    return PartialEmoji(name=data)
+
+
 def _transform_status(entry: AuditLogEntry, data: Union[int, str]) -> Union[enums.EventStatus, str]:
     if entry.action.name.startswith('scheduled_event_'):
         return enums.try_enum(enums.EventStatus, data)
     else:
         return data  # type: ignore  # voice channel status is str
-=======
-def _transform_default_emoji(entry: AuditLogEntry, data: str) -> PartialEmoji:
-    return PartialEmoji(name=data)
->>>>>>> a5f9350f
 
 
 E = TypeVar('E', bound=enums.Enum)
